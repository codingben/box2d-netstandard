--- conflicted
+++ resolved
@@ -39,905 +39,776 @@
 
 namespace Box2D.NetStandard.Dynamics.Contacts
 {
-    internal class ContactSolver
-    {
-        public TimeStep _step;
-        public int _count;
-
-        internal ContactVelocityConstraint[] _velocityConstraints;
-
-        private ContactPositionConstraint[] _positionConstraints;
-        private Position[] _positions;
-        private Velocity[] _velocities;
-        private Contact[] _contacts;
-
-        public ContactSolver(ContactSolverDef def)
-        {
-            _step = def.step;
-            _count = def.count;
-            _positionConstraints = new ContactPositionConstraint[_count];
-            _velocityConstraints = new ContactVelocityConstraint[_count];
-            _positions = def.positions;
-            _velocities = def.velocities;
-            _contacts = def.contacts;
-
-            for (int i = 0; i < _count; ++i)
-            {
-                Contact contact = _contacts[i];
-
-                Fixture fixtureA = contact.m_fixtureA;
-                Fixture fixtureB = contact.m_fixtureB;
-                Shape shapeA = fixtureA.Shape;
-                Shape shapeB = fixtureB.Shape;
-                float radiusA = shapeA.m_radius;
-                float radiusB = shapeB.m_radius;
-                Body bodyA = fixtureA.Body;
-                Body bodyB = fixtureB.Body;
-                Manifold manifold = contact.Manifold;
-
-                int pointCount = manifold.pointCount;
-                //Debug.Assert(pointCount > 0);
-
-                _velocityConstraints[i] = new ContactVelocityConstraint();
-                ContactVelocityConstraint vc = _velocityConstraints[i];
-                vc.friction = contact.m_friction;
-                vc.restitution = contact.m_restitution;
-                vc.tangentSpeed = contact.m_tangentSpeed;
-                vc.indexA = bodyA.m_islandIndex;
-                vc.indexB = bodyB.m_islandIndex;
-                vc.invMassA = bodyA.m_invMass;
-                vc.invMassB = bodyB.m_invMass;
-                vc.invIA = bodyA.m_invI;
-                vc.invIB = bodyB.m_invI;
-                vc.contactIndex = i;
-                vc.pointCount = pointCount;
-                vc.K = new Matrix3x2();          // .SetZero();
-                vc.normalMass = new Matrix3x2(); // .SetZero();
-
-                _positionConstraints[i] = new ContactPositionConstraint();
-                ContactPositionConstraint pc = _positionConstraints[i];
-                pc.indexA = bodyA.m_islandIndex;
-                pc.indexB = bodyB.m_islandIndex;
-                pc.invMassA = bodyA.m_invMass;
-                pc.invMassB = bodyB.m_invMass;
-                pc.localCenterA = bodyA.m_sweep.localCenter;
-                pc.localCenterB = bodyB.m_sweep.localCenter;
-                pc.invIA = bodyA.m_invI;
-                pc.invIB = bodyB.m_invI;
-                pc.localNormal = manifold.localNormal;
-                pc.localPoint = manifold.localPoint;
-                pc.pointCount = pointCount;
-                pc.radiusA = radiusA;
-                pc.radiusB = radiusB;
-                pc.type = manifold.type;
-
-                for (int j = 0; j < pointCount; ++j)
-                {
-                    ManifoldPoint cp = manifold.points[j];
-                    vc.points[j] = new VelocityConstraintPoint();
-                    VelocityConstraintPoint vcp = vc.points[j];
-
-                    if (_step.warmStarting)
-                    {
-                        vcp.normalImpulse = _step.dtRatio * cp.normalImpulse;
-                        vcp.tangentImpulse = _step.dtRatio * cp.tangentImpulse;
-                    }
-                    else
-                    {
-                        vcp.normalImpulse = 0f;
-                        vcp.tangentImpulse = 0f;
-                    }
-
-                    vcp.rA = Vector2.Zero;
-                    vcp.rB = Vector2.Zero;
-                    vcp.normalMass = 0f;
-                    vcp.tangentMass = 0f;
-                    vcp.velocityBias = 0f;
-
-                    pc.localPoints[j] = cp.localPoint;
-                }
-            }
-        }
-
-        public void InitializeVelocityConstraints()
-        {
-            for (int i = 0; i < _count; ++i)
-            {
-                ContactVelocityConstraint vc = _velocityConstraints[i];
-                ContactPositionConstraint pc = _positionConstraints[i];
-
-                float radiusA = pc.radiusA;
-                float radiusB = pc.radiusB;
-                Manifold manifold = _contacts[vc.contactIndex].Manifold;
-
-                int indexA = vc.indexA;
-                int indexB = vc.indexB;
-
-                float mA = vc.invMassA;
-                float mB = vc.invMassB;
-                float iA = vc.invIA;
-                float iB = vc.invIB;
-                Vector2 localCenterA = pc.localCenterA;
-                Vector2 localCenterB = pc.localCenterB;
-
-                Vector2 cA = _positions[indexA].c;
-                float aA = _positions[indexA].a;
-                Vector2 vA = _velocities[indexA].v;
-                float wA = _velocities[indexA].w;
-
-                Vector2 cB = _positions[indexB].c;
-                float aB = _positions[indexB].a;
-                Vector2 vB = _velocities[indexB].v;
-                float wB = _velocities[indexB].w;
-
-                //Debug.Assert(manifold.pointCount > 0);
-
-                Transform xfA = new Transform();
-                Transform xfB = new Transform();
-
-                xfA.q = Matrex.CreateRotation(aA);                   // Actually about twice as fast to use our own function
-                xfB.q = Matrex.CreateRotation(aB);                   // Actually about twice as fast to use our own function
-                xfA.p = cA - Vector2.Transform(localCenterA, xfA.q); // Common.Math.Mul(xfA.q, localCenterA);
-                xfB.p = cB - Vector2.Transform(localCenterB, xfB.q); // Common.Math.Mul(xfB.q, localCenterB);
-
-                WorldManifold worldManifold = new WorldManifold();
-                worldManifold.Initialize(manifold, xfA, radiusA, xfB, radiusB);
-
-                vc.normal = worldManifold.normal;
-
-                int pointCount = vc.pointCount;
-                for (int j = 0; j < pointCount; ++j)
-                {
-                    VelocityConstraintPoint vcp = vc.points[j];
-
-                    vcp.rA = worldManifold.points[j] - cA;
-                    vcp.rB = worldManifold.points[j] - cB;
-
-                    float rnA = Vectex.Cross(vcp.rA, vc.normal);
-                    float rnB = Vectex.Cross(vcp.rB, vc.normal);
-
-                    float kNormal = mA + mB + iA * rnA * rnA + iB * rnB * rnB;
-
-                    vcp.normalMass = kNormal > 0f ? 1f / kNormal : 0f;
-
-                    Vector2 tangent = Vectex.Cross(vc.normal, 1f);
-
-                    float rtA = Vectex.Cross(vcp.rA, tangent);
-                    float rtB = Vectex.Cross(vcp.rB, tangent);
-
-                    float kTangent = mA + mB + iA * rtA * rtA + iB * rtB * rtB;
-
-                    vcp.tangentMass = kTangent > 0f ? 1f / kTangent : 0f;
-
-                    vcp.velocityBias = 0f;
-                    float vRel = Vector2.Dot(vc.normal, vB + Vectex.Cross(wB, vcp.rB) - vA - Vectex.Cross(wA, vcp.rA));
-                    if (vRel < -Settings.VelocityThreshold)
-                    {
-                        vcp.velocityBias = -vc.restitution * vRel;
-                    }
-                }
-
-                // If we have two points, then prepare the block solver.
-                if (vc.pointCount == 2 && Settings.BlockSolve)
-                {
-                    VelocityConstraintPoint vcp1 = vc.points[0];
-                    VelocityConstraintPoint vcp2 = vc.points[1];
-
-                    float rn1A = Vectex.Cross(vcp1.rA, vc.normal);
-                    float rn1B = Vectex.Cross(vcp1.rB, vc.normal);
-                    float rn2A = Vectex.Cross(vcp2.rA, vc.normal);
-                    float rn2B = Vectex.Cross(vcp2.rB, vc.normal);
-
-                    float k11 = mA + mB + iA * rn1A * rn1A + iB * rn1B * rn1B;
-                    float k22 = mA + mB + iA * rn2A * rn2A + iB * rn2B * rn2B;
-                    float k12 = mA + mB + iA * rn1A * rn2A + iB * rn1B * rn2B;
-
-                    // Ensure a reasonable condition number.
-                    const float k_maxConditionNumber = 1000.0f;
-                    if (k11 * k11 < k_maxConditionNumber * (k11 * k22 - k12 * k12))
-                    {
-                        // K is safe to invert.
-                        vc.K = new Matrix3x2(k11, k12, k12, k22, 0, 0);
-
-                        // vc.K.ex       = new Vector2(k11, k12);
-                        // vc.K.ey       = new Vector2(k12, k22);
-                        /*Matrix3x2*/
-                        Matrex.Invert(vc.K, out Matrix3x2 KT);
-                        vc.normalMass = KT;
-                    }
-                    else
-                    {
-                        // The constraints are redundant, just use one.
-                        // TODO_ERIN use deepest?
-                        vc.pointCount = 1;
-                    }
-                }
-            }
-        }
-
-        public void WarmStart()
-        {
-            // Warm start.
-            for (int i = 0; i < _count; ++i)
-            {
-                ContactVelocityConstraint vc = _velocityConstraints[i];
-
-                int indexA = vc.indexA;
-                int indexB = vc.indexB;
-                float mA = vc.invMassA;
-                float iA = vc.invIA;
-                float mB = vc.invMassB;
-                float iB = vc.invIB;
-                int pointCount = vc.pointCount;
-
-                Vector2 vA = _velocities[indexA].v;
-                float wA = _velocities[indexA].w;
-                Vector2 vB = _velocities[indexB].v;
-                float wB = _velocities[indexB].w;
-
-                Vector2 normal = vc.normal;
-                Vector2 tangent = Vectex.Cross(normal, 1.0f);
-
-                for (int j = 0; j < pointCount; ++j)
-                {
-                    VelocityConstraintPoint vcp = vc.points[j];
-                    Vector2 P = vcp.normalImpulse * normal + vcp.tangentImpulse * tangent;
-                    wA -= iA * Vectex.Cross(vcp.rA, P);
-                    vA -= mA * P;
-                    wB += iB * Vectex.Cross(vcp.rB, P);
-                    vB += mB * P;
-                }
-
-                _velocities[indexA].v = vA;
-                _velocities[indexA].w = wA;
-                _velocities[indexB].v = vB;
-                _velocities[indexB].w = wB;
-            }
-        }
-
-
-<<<<<<< HEAD
-            vB += mB * P;
-            wB += iB * Vectex.Cross(vcp.rB, P);
-          }
-        }
-        else {
-          // Block solver developed in collaboration with Dirk Gregorius (back in 01/07 on Box2D_Lite).
-          // Build the mini LCP for this contact patch
-          //
-          // vn = A * x + b, vn >= 0, x >= 0 and vn_i * x_i = 0 with i = 1..2
-          //
-          // A = J * W * JT and J = ( -n, -r1 x n, n, r2 x n )
-          // b = vn0 - velocityBias
-          //
-          // The system is solved using the "Total enumeration method" (s. Murty). The complementary constraint vn_i * x_i
-          // implies that we must have in any solution either vn_i = 0 or x_i = 0. So for the 2D contact problem the cases
-          // vn1 = 0 and vn2 = 0, x1 = 0 and x2 = 0, x1 = 0 and vn2 = 0, x2 = 0 and vn1 = 0 need to be tested. The first valid
-          // solution that satisfies the problem is chosen.
-          // 
-          // In order to account of the accumulated impulse 'a' (because of the iterative nature of the solver which only requires
-          // that the accumulated impulse is clamped and not the incremental impulse) we change the impulse variable (x_i).
-          //
-          // Substitute:
-          // 
-          // x = a + d
-          // 
-          // a := old total impulse
-          // x := new total impulse
-          // d := incremental impulse 
-          //
-          // For the current iteration we extend the formula for the incremental impulse
-          // to compute the new total impulse:
-          //
-          // vn = A * d + b
-          //    = A * (x - a) + b
-          //    = A * x + b - A * a
-          //    = A * x + b'
-          // b' = b - A * a;
-
-          VelocityConstraintPoint cp1 = vc.points[0];
-          VelocityConstraintPoint cp2 = vc.points[1];
-
-          Vector2 a = new Vector2(cp1.normalImpulse, cp2.normalImpulse);
-          //Debug.Assert(a.X >= 0.0f && a.Y >= 0.0f);
-
-          // Relative velocity at contact
-          Vector2 dv1 = vB + Vectex.Cross(wB, cp1.rB) - vA - Vectex.Cross(wA, cp1.rA);
-          Vector2 dv2 = vB + Vectex.Cross(wB, cp2.rB) - vA - Vectex.Cross(wA, cp2.rA);
-
-          // Compute normal velocity
-          float vn1 = Vector2.Dot(dv1, normal);
-          float vn2 = Vector2.Dot(dv2, normal);
-
-          Vector2 b = new Vector2(vn1 - cp1.velocityBias,
-                                  vn2 - cp2.velocityBias);
-
-          // Compute b'
-          b -= Vector2.Transform(a, vc.K); // Common.Math.Mul(vc.K, a);
-
-          //const float k_errorTol = 1e-3f;
-          //B2_NOT_USED(k_errorTol);
-
-          for (;;) {
-            //
-            // Case 1: vn = 0
-            //
-            // 0 = A * x + b'
-            //
-            // Solve for x:
-            //
-            // x = - inv(A) * b'
-            //
-            Vector2 x = -Vector2.Transform(b, vc.normalMass); //Common.Math.Mul(vc.normalMass, b);
-
-            if (x.X >= 0.0f && x.Y >= 0.0f) {
-              // Get the incremental impulse
-              Vector2 d = x - a;
-
-              // Apply incremental impulse
-              Vector2 P1 = d.X * normal;
-              Vector2 P2 = d.Y * normal;
-              vA -= mA * (P1 + P2);
-              wA -= iA * (Vectex.Cross(cp1.rA, P1) + Vectex.Cross(cp2.rA, P2));
-
-              vB += mB * (P1 + P2);
-              wB += iB * (Vectex.Cross(cp1.rB, P1) + Vectex.Cross(cp2.rB, P2));
-
-              // Accumulate
-              cp1.normalImpulse = x.X;
-              cp2.normalImpulse = x.Y;
-
-              break;
-            }
-
-            //
-            // Case 2: vn1 = 0 and x2 = 0
-            //
-            //   0 = a11 * x1 + a12 * 0 + b1' 
-            // vn2 = a21 * x1 + a22 * 0 + b2'
-            //
-            x.X = -cp1.normalMass * b.X;
-            x.Y = 0.0f;
-            vn1 = 0.0f;
-            vn2 = vc.K.M22 * x.X + b.Y;
-            if (x.X >= 0.0f && vn2 >= 0.0f) {
-              // Get the incremental impulse
-              Vector2 d = x - a;
-
-              // Apply incremental impulse
-              Vector2 P1 = d.X * normal;
-              Vector2 P2 = d.Y * normal;
-              vA -= mA * (P1 + P2);
-              wA -= iA * (Vectex.Cross(cp1.rA, P1) + Vectex.Cross(cp2.rA, P2));
-
-              vB += mB * (P1 + P2);
-              wB += iB * (Vectex.Cross(cp1.rB, P1) + Vectex.Cross(cp2.rB, P2));
-
-              // Accumulate
-              cp1.normalImpulse = x.X;
-              cp2.normalImpulse = x.Y;
-
-              break;
-=======
-        public void SolveVelocityConstraints()
-        {
-            for (int i = 0; i < _count; ++i)
-            {
-                ContactVelocityConstraint vc = _velocityConstraints[i];
-
-                int indexA = vc.indexA;
-                int indexB = vc.indexB;
-                float mA = vc.invMassA;
-                float iA = vc.invIA;
-                float mB = vc.invMassB;
-                float iB = vc.invIB;
-                int pointCount = vc.pointCount;
-
-                Vector2 vA = _velocities[indexA].v;
-                float wA = _velocities[indexA].w;
-                Vector2 vB = _velocities[indexB].v;
-                float wB = _velocities[indexB].w;
-
-                Vector2 normal = vc.normal;
-                Vector2 tangent = Vectex.Cross(normal, 1.0f);
-                float friction = vc.friction;
-
-                //Debug.Assert(pointCount == 1 || pointCount == 2);
-
-                // Solve tangent constraints first because non-penetration is more important
-                // than friction.
-                for (int j = 0; j < pointCount; ++j)
-                {
-                    VelocityConstraintPoint vcp = vc.points[j];
-
-                    // Relative velocity at contact
-                    Vector2 dv = vB + Vectex.Cross(wB, vcp.rB) - vA - Vectex.Cross(wA, vcp.rA);
-
-                    // Compute tangent force
-                    float vt = Vector2.Dot(dv, tangent) - vc.tangentSpeed;
-                    float lambda = vcp.tangentMass * (-vt);
-
-                    // b2Clamp the accumulated force
-                    float maxFriction = friction * vcp.normalImpulse;
-                    float newImpulse = Math.Clamp(vcp.tangentImpulse + lambda, -maxFriction, maxFriction);
-                    lambda = newImpulse - vcp.tangentImpulse;
-                    vcp.tangentImpulse = newImpulse;
-
-                    // Apply contact impulse
-                    Vector2 P = lambda * tangent;
-
-                    vA -= mA * P;
-                    wA -= iA * Vectex.Cross(vcp.rA, P);
-
-                    vB += mB * P;
-                    wB += iB * Vectex.Cross(vcp.rB, P);
-                }
-
-                // Solve normal constraints
-                if (pointCount == 1 || Settings.BlockSolve == false)
-                {
-                    for (int j = 0; j < pointCount; ++j)
-                    {
-                        VelocityConstraintPoint vcp = vc.points[j];
-
-                        // Relative velocity at contact
-                        Vector2 dv = vB + Vectex.Cross(wB, vcp.rB) - vA - Vectex.Cross(wA, vcp.rA);
-
-                        // Compute normal impulse
-                        float vn = Vector2.Dot(dv, normal);
-                        float lambda = -vcp.normalMass * (vn - vcp.velocityBias);
-
-                        // b2Clamp the accumulated impulse
-                        float newImpulse = MathF.Max(vcp.normalImpulse + lambda, 0.0f);
-                        lambda = newImpulse - vcp.normalImpulse;
-                        vcp.normalImpulse = newImpulse;
-
-                        // Apply contact impulse
-                        Vector2 P = lambda * normal;
-                        vA -= mA * P;
-                        wA -= iA * Vectex.Cross(vcp.rA, P);
-
-                        vB += mB * P;
-                        wB += iB * Vectex.Cross(vcp.rB, P);
-                    }
-                }
-                else
-                {
-                    // Block solver developed in collaboration with Dirk Gregorius (back in 01/07 on Box2D_Lite).
-                    // Build the mini LCP for this contact patch
-                    //
-                    // vn = A * x + b, vn >= 0, x >= 0 and vn_i * x_i = 0 with i = 1..2
-                    //
-                    // A = J * W * JT and J = ( -n, -r1 x n, n, r2 x n )
-                    // b = vn0 - velocityBias
-                    //
-                    // The system is solved using the "Total enumeration method" (s. Murty). The complementary constraint vn_i * x_i
-                    // implies that we must have in any solution either vn_i = 0 or x_i = 0. So for the 2D contact problem the cases
-                    // vn1 = 0 and vn2 = 0, x1 = 0 and x2 = 0, x1 = 0 and vn2 = 0, x2 = 0 and vn1 = 0 need to be tested. The first valid
-                    // solution that satisfies the problem is chosen.
-                    // 
-                    // In order to account of the accumulated impulse 'a' (because of the iterative nature of the solver which only requires
-                    // that the accumulated impulse is clamped and not the incremental impulse) we change the impulse variable (x_i).
-                    //
-                    // Substitute:
-                    // 
-                    // x = a + d
-                    // 
-                    // a := old total impulse
-                    // x := new total impulse
-                    // d := incremental impulse 
-                    //
-                    // For the current iteration we extend the formula for the incremental impulse
-                    // to compute the new total impulse:
-                    //
-                    // vn = A * d + b
-                    //    = A * (x - a) + b
-                    //    = A * x + b - A * a
-                    //    = A * x + b'
-                    // b' = b - A * a;
-
-                    VelocityConstraintPoint cp1 = vc.points[0];
-                    VelocityConstraintPoint cp2 = vc.points[1];
-
-                    Vector2 a = new Vector2(cp1.normalImpulse, cp2.normalImpulse);
-                    //Debug.Assert(a.X >= 0.0f && a.Y >= 0.0f);
-
-                    // Relative velocity at contact
-                    Vector2 dv1 = vB + Vectex.Cross(wB, cp1.rB) - vA - Vectex.Cross(wA, cp1.rA);
-                    Vector2 dv2 = vB + Vectex.Cross(wB, cp2.rB) - vA - Vectex.Cross(wA, cp2.rA);
-
-                    // Compute normal velocity
-                    float vn1 = Vector2.Dot(dv1, normal);
-                    float vn2 = Vector2.Dot(dv2, normal);
-
-                    Vector2 b = new Vector2((float)(vn1 - cp1.velocityBias),
-                                            (float)(vn2 - cp2.velocityBias));
-
-                    // Compute b'
-                    b -= Vector2.Transform(a, vc.K); // Common.Math.Mul(vc.K, a);
-
-                    //const float k_errorTol = 1e-3f;
-                    //B2_NOT_USED(k_errorTol);
-
-                    for (; ; )
-                    {
-                        //
-                        // Case 1: vn = 0
-                        //
-                        // 0 = A * x + b'
-                        //
-                        // Solve for x:
-                        //
-                        // x = - inv(A) * b'
-                        //
-                        Vector2 x = -Vector2.Transform(b, vc.normalMass); //Common.Math.Mul(vc.normalMass, b);
-
-                        if (x.X >= 0.0f && x.Y >= 0.0f)
-                        {
-                            // Get the incremental impulse
-                            Vector2 d = x - a;
-
-                            // Apply incremental impulse
-                            Vector2 P1 = d.X * normal;
-                            Vector2 P2 = d.Y * normal;
-                            vA -= mA * (P1 + P2);
-                            wA -= iA * (Vectex.Cross(cp1.rA, P1) + Vectex.Cross(cp2.rA, P2));
-
-                            vB += mB * (P1 + P2);
-                            wB += iB * (Vectex.Cross(cp1.rB, P1) + Vectex.Cross(cp2.rB, P2));
-
-                            // Accumulate
-                            cp1.normalImpulse = x.X;
-                            cp2.normalImpulse = x.Y;
-
-                            break;
-                        }
-
-                        //
-                        // Case 2: vn1 = 0 and x2 = 0
-                        //
-                        //   0 = a11 * x1 + a12 * 0 + b1' 
-                        // vn2 = a21 * x1 + a22 * 0 + b2'
-                        //
-                        x.X = -cp1.normalMass * b.X;
-                        x.Y = 0.0f;
-                        vn1 = 0.0f;
-                        vn2 = vc.K.M22 * x.X + b.Y;
-                        if (x.X >= 0.0f && vn2 >= 0.0f)
-                        {
-                            // Get the incremental impulse
-                            Vector2 d = x - a;
-
-                            // Apply incremental impulse
-                            Vector2 P1 = d.X * normal;
-                            Vector2 P2 = d.Y * normal;
-                            vA -= mA * (P1 + P2);
-                            wA -= iA * (Vectex.Cross(cp1.rA, P1) + Vectex.Cross(cp2.rA, P2));
-
-                            vB += mB * (P1 + P2);
-                            wB += iB * (Vectex.Cross(cp1.rB, P1) + Vectex.Cross(cp2.rB, P2));
-
-                            // Accumulate
-                            cp1.normalImpulse = x.X;
-                            cp2.normalImpulse = x.Y;
-
-                            break;
-                        }
-
-
-                        //
-                        // Case 3: vn2 = 0 and x1 = 0
-                        //
-                        // vn1 = a11 * 0 + a12 * x2 + b1' 
-                        //   0 = a21 * 0 + a22 * x2 + b2'
-                        //
-                        x.X = 0.0f;
-                        x.Y = -cp2.normalMass * b.Y;
-                        vn1 = vc.K.M12 * x.Y + b.X;
-                        vn2 = 0.0f;
-
-                        if (x.Y >= 0.0f && vn1 >= 0.0f)
-                        {
-                            // Resubstitute for the incremental impulse
-                            Vector2 d = x - a;
-
-                            // Apply incremental impulse
-                            Vector2 P1 = d.X * normal;
-                            Vector2 P2 = d.Y * normal;
-                            vA -= mA * (P1 + P2);
-                            wA -= iA * (Vectex.Cross(cp1.rA, P1) + Vectex.Cross(cp2.rA, P2));
-
-                            vB += mB * (P1 + P2);
-                            wB += iB * (Vectex.Cross(cp1.rB, P1) + Vectex.Cross(cp2.rB, P2));
-
-                            // Accumulate
-                            cp1.normalImpulse = x.X;
-                            cp2.normalImpulse = x.Y;
-
-                            break;
-                        }
-
-                        //
-                        // Case 4: x1 = 0 and x2 = 0
-                        // 
-                        // vn1 = b1
-                        // vn2 = b2;
-                        x.X = 0.0f;
-                        x.Y = 0.0f;
-                        vn1 = b.X;
-                        vn2 = b.Y;
-
-                        if (vn1 >= 0.0f && vn2 >= 0.0f)
-                        {
-                            // Resubstitute for the incremental impulse
-                            Vector2 d = x - a;
-
-                            // Apply incremental impulse
-                            Vector2 P1 = d.X * normal;
-                            Vector2 P2 = d.Y * normal;
-                            vA -= mA * (P1 + P2);
-                            wA -= iA * (Vectex.Cross(cp1.rA, P1) + Vectex.Cross(cp2.rA, P2));
-
-                            vB += mB * (P1 + P2);
-                            wB += iB * (Vectex.Cross(cp1.rB, P1) + Vectex.Cross(cp2.rB, P2));
-
-                            // Accumulate
-                            cp1.normalImpulse = x.X;
-                            cp2.normalImpulse = x.Y;
-
-                            break;
-                        }
-
-                        // No solution, give up. This is hit sometimes, but it doesn't seem to matter.
-                        break;
-                    }
-                }
-
-                _velocities[indexA].v = vA;
-                _velocities[indexA].w = wA;
-                _velocities[indexB].v = vB;
-                _velocities[indexB].w = wB;
->>>>>>> ebbb7e39
-            }
-        }
-
-        internal class PositionSolverManifold
-        {
-            internal Vector2 normal;
-            internal Vector2 point;
-            internal float separation;
-
-            internal void Initialize(ContactPositionConstraint pc, Transform xfA, Transform xfB, int index)
-            {
-                //Debug.Assert(pc.pointCount > 0);
-
-                switch (pc.type)
-                {
-                    case ManifoldType.Circles:
-                        {
-                            Vector2 pointA = Common.Math.Mul(xfA, pc.localPoint);
-                            Vector2 pointB = Common.Math.Mul(xfB, pc.localPoints[0]);
-                            normal = Vector2.Normalize(pointB - pointA);
-                            point = 0.5f * (pointA + pointB);
-                            separation = Vector2.Dot(pointB - pointA, normal) - pc.radiusA - pc.radiusB;
-                            break;
-                        }
-                    case ManifoldType.FaceA:
-                        {
-                            normal = Vector2.Transform(pc.localNormal, xfA.q); // Common.Math.Mul(xfA.q, pc.localNormal);
-                            Vector2 planePoint = Common.Math.Mul(xfA, pc.localPoint);
-
-                            Vector2 clipPoint = Common.Math.Mul(xfB, pc.localPoints[index]);
-                            separation = Vector2.Dot(clipPoint - planePoint, normal) - pc.radiusA - pc.radiusB;
-                            point = clipPoint;
-
-                            break;
-                        }
-
-                    case ManifoldType.FaceB:
-                        {
-                            normal = Vector2.Transform(pc.localNormal, xfB.q); // Common.Math.Mul(xfB.q, pc.localNormal);
-                            Vector2 planePoint = Common.Math.Mul(xfB, pc.localPoint);
-
-                            Vector2 clipPoint = Common.Math.Mul(xfA, pc.localPoints[index]);
-                            separation = Vector2.Dot(clipPoint - planePoint, normal) - pc.radiusA - pc.radiusB;
-                            point = clipPoint;
-
-                            // Ensure normal points from A to B
-                            normal = -normal;
-                            break;
-                        }
-                }
-            }
-        }
-
-        public void StoreImpulses()
-        {
-            for (int i = 0; i < _count; ++i)
-            {
-                ContactVelocityConstraint vc = _velocityConstraints[i];
-                Manifold manifold = _contacts[vc.contactIndex].Manifold;
-
-                for (int j = 0; j < vc.pointCount; ++j)
-                {
-                    manifold.points[j].normalImpulse = vc.points[j].normalImpulse;
-                    manifold.points[j].tangentImpulse = vc.points[j].tangentImpulse;
-                }
-            }
-        }
-
-
-        public bool SolvePositionConstraints()
-        {
-            float minSeparation = 0.0f;
-
-            for (int i = 0; i < _count; ++i)
-            {
-                ContactPositionConstraint pc = _positionConstraints[i];
-
-                int indexA = pc.indexA;
-                int indexB = pc.indexB;
-                Vector2 localCenterA = pc.localCenterA;
-                float mA = pc.invMassA;
-                float iA = pc.invIA;
-                Vector2 localCenterB = pc.localCenterB;
-                float mB = pc.invMassB;
-                float iB = pc.invIB;
-                int pointCount = pc.pointCount;
-
-                Vector2 cA = _positions[indexA].c;
-                float aA = _positions[indexA].a;
-
-                Vector2 cB = _positions[indexB].c;
-                float aB = _positions[indexB].a;
-
-                // Solve normal constraints
-                for (int j = 0; j < pointCount; ++j)
-                {
-                    Transform xfA = new Transform();
-                    Transform xfB = new Transform();
-                    xfA.q = Matrex.CreateRotation(aA);                   // Actually about twice as fast to use our own function
-                    xfB.q = Matrex.CreateRotation(aB);                   // Actually about twice as fast to use our own function
-                    xfA.p = cA - Vector2.Transform(localCenterA, xfA.q); // Common.Math.Mul(xfA.q, localCenterA);
-                    xfB.p = cB - Vector2.Transform(localCenterB, xfB.q); // Common.Math.Mul(xfB.q, localCenterB);
-
-                    PositionSolverManifold psm = new PositionSolverManifold();
-                    psm.Initialize(pc, xfA, xfB, j);
-                    Vector2 normal = psm.normal;
-
-                    Vector2 point = psm.point;
-                    float separation = psm.separation;
-
-                    Vector2 rA = point - cA;
-                    Vector2 rB = point - cB;
-
-                    // Track max constraint error.
-                    minSeparation = MathF.Min(minSeparation, separation);
-
-                    // Prevent large corrections and allow slop.
-                    float C = Math.Clamp(Settings.Baumgarte * (separation + Settings.LinearSlop), -Settings.MaxLinearCorrection,
-                                         0.0f);
-
-                    // Compute the effective mass.
-                    float rnA = Vectex.Cross(rA, normal);
-                    float rnB = Vectex.Cross(rB, normal);
-                    float K = mA + mB + iA * rnA * rnA + iB * rnB * rnB;
-
-                    // Compute normal impulse
-                    float impulse = K > 0.0f ? -C / K : 0.0f;
-
-                    Vector2 P = impulse * normal;
-
-                    cA -= mA * P;
-                    aA -= iA * Vectex.Cross(rA, P);
-
-                    cB += mB * P;
-                    aB += iB * Vectex.Cross(rB, P);
-                }
-
-                _positions[indexA].c = cA;
-                _positions[indexA].a = aA;
-
-                _positions[indexB].c = cB;
-                _positions[indexB].a = aB;
-            }
-
-            // We can't expect minSpeparation >= -b2_linearSlop because we don't
-            // push the separation above -b2_linearSlop.
-            return minSeparation >= -3.0f * Settings.LinearSlop;
-        }
-
-
-        public bool SolveTOIPositionConstraints(int toiIndexA, int toiIndexB)
-        {
-            float minSeparation = 0.0f;
-
-            for (int i = 0; i < _count; ++i)
-            {
-                ContactPositionConstraint pc = _positionConstraints[i];
-
-                int indexA = pc.indexA;
-                int indexB = pc.indexB;
-                Vector2 localCenterA = pc.localCenterA;
-                Vector2 localCenterB = pc.localCenterB;
-                int pointCount = pc.pointCount;
-
-                float mA = 0.0f;
-                float iA = 0.0f;
-                if (indexA == toiIndexA || indexA == toiIndexB)
-                {
-                    mA = pc.invMassA;
-                    iA = pc.invIA;
-                }
-
-                float mB = 0.0f;
-                float iB = 0.0f;
-                if (indexB == toiIndexA || indexB == toiIndexB)
-                {
-                    mB = pc.invMassB;
-                    iB = pc.invIB;
-                }
-
-                Vector2 cA = _positions[indexA].c;
-                float aA = _positions[indexA].a;
-
-                Vector2 cB = _positions[indexB].c;
-                float aB = _positions[indexB].a;
-
-                // Solve normal constraints
-                for (int j = 0; j < pointCount; ++j)
-                {
-                    Transform xfA = new Transform();
-                    Transform xfB = new Transform();
-                    xfA.q = Matrex.CreateRotation(aA);                   // Actually about twice as fast to use our own function
-                    xfB.q = Matrex.CreateRotation(aB);                   // Actually about twice as fast to use our own function
-                    xfA.p = cA - Vector2.Transform(localCenterA, xfA.q); // Common.Math.Mul(xfA.q, localCenterA);
-                    xfB.p = cB - Vector2.Transform(localCenterB, xfB.q); // Common.Math.Mul(xfB.q, localCenterB);
-
-                    PositionSolverManifold psm = new PositionSolverManifold();
-                    psm.Initialize(pc, xfA, xfB, j);
-                    Vector2 normal = psm.normal;
-
-                    Vector2 point = psm.point;
-                    float separation = psm.separation;
-
-                    Vector2 rA = point - cA;
-                    Vector2 rB = point - cB;
-
-                    // Track max constraint error.
-                    minSeparation = MathF.Min(minSeparation, separation);
-
-                    // Prevent large corrections and allow slop.
-                    float C = Math.Clamp(Settings.TOIBaumgarte * (separation + Settings.LinearSlop),
-                                         -Settings.MaxLinearCorrection, 0.0f);
-
-                    // Compute the effective mass.
-                    float rnA = Vectex.Cross(rA, normal);
-                    float rnB = Vectex.Cross(rB, normal);
-                    float K = mA + mB + iA * rnA * rnA + iB * rnB * rnB;
-
-                    // Compute normal impulse
-                    float impulse = K > 0.0f ? -C / K : 0.0f;
-
-                    Vector2 P = impulse * normal;
-
-                    cA -= mA * P;
-                    aA -= iA * Vectex.Cross(rA, P);
-
-                    cB += mB * P;
-                    aB += iB * Vectex.Cross(rB, P);
-                }
-
-                _positions[indexA].c = cA;
-                _positions[indexA].a = aA;
-
-                _positions[indexB].c = cB;
-                _positions[indexB].a = aB;
-            }
-
-            // We can't expect minSpeparation >= -b2_linearSlop because we don't
-            // push the separation above -b2_linearSlop.
-            return minSeparation >= -1.5f * Settings.LinearSlop;
-        }
-    }
+	internal class ContactSolver
+	{
+		private readonly Contact[] _contacts;
+
+		private readonly ContactPositionConstraint[] _positionConstraints;
+		private readonly Position[] _positions;
+		private readonly Velocity[] _velocities;
+		public int _count;
+		public TimeStep _step;
+
+		internal ContactVelocityConstraint[] _velocityConstraints;
+
+		public ContactSolver(ContactSolverDef def)
+		{
+			_step = def.step;
+			_count = def.count;
+			_positionConstraints = new ContactPositionConstraint[_count];
+			_velocityConstraints = new ContactVelocityConstraint[_count];
+			_positions = def.positions;
+			_velocities = def.velocities;
+			_contacts = def.contacts;
+
+			for (var i = 0; i < _count; ++i)
+			{
+				Contact contact = _contacts[i];
+
+				Fixture fixtureA = contact.m_fixtureA;
+				Fixture fixtureB = contact.m_fixtureB;
+				Shape shapeA = fixtureA.Shape;
+				Shape shapeB = fixtureB.Shape;
+				float radiusA = shapeA.m_radius;
+				float radiusB = shapeB.m_radius;
+				Body bodyA = fixtureA.Body;
+				Body bodyB = fixtureB.Body;
+				Manifold manifold = contact.Manifold;
+
+				int pointCount = manifold.pointCount;
+				//Debug.Assert(pointCount > 0);
+
+				_velocityConstraints[i] = new ContactVelocityConstraint();
+				ContactVelocityConstraint vc = _velocityConstraints[i];
+				vc.friction = contact.m_friction;
+				vc.restitution = contact.m_restitution;
+				vc.tangentSpeed = contact.m_tangentSpeed;
+				vc.indexA = bodyA.m_islandIndex;
+				vc.indexB = bodyB.m_islandIndex;
+				vc.invMassA = bodyA.m_invMass;
+				vc.invMassB = bodyB.m_invMass;
+				vc.invIA = bodyA.m_invI;
+				vc.invIB = bodyB.m_invI;
+				vc.contactIndex = i;
+				vc.pointCount = pointCount;
+				vc.K = new Matrix3x2();          // .SetZero();
+				vc.normalMass = new Matrix3x2(); // .SetZero();
+
+				_positionConstraints[i] = new ContactPositionConstraint();
+				ContactPositionConstraint pc = _positionConstraints[i];
+				pc.indexA = bodyA.m_islandIndex;
+				pc.indexB = bodyB.m_islandIndex;
+				pc.invMassA = bodyA.m_invMass;
+				pc.invMassB = bodyB.m_invMass;
+				pc.localCenterA = bodyA.m_sweep.localCenter;
+				pc.localCenterB = bodyB.m_sweep.localCenter;
+				pc.invIA = bodyA.m_invI;
+				pc.invIB = bodyB.m_invI;
+				pc.localNormal = manifold.localNormal;
+				pc.localPoint = manifold.localPoint;
+				pc.pointCount = pointCount;
+				pc.radiusA = radiusA;
+				pc.radiusB = radiusB;
+				pc.type = manifold.type;
+
+				for (var j = 0; j < pointCount; ++j)
+				{
+					ManifoldPoint cp = manifold.points[j];
+					vc.points[j] = new VelocityConstraintPoint();
+					VelocityConstraintPoint vcp = vc.points[j];
+
+					if (_step.warmStarting)
+					{
+						vcp.normalImpulse = _step.dtRatio * cp.normalImpulse;
+						vcp.tangentImpulse = _step.dtRatio * cp.tangentImpulse;
+					}
+					else
+					{
+						vcp.normalImpulse = 0f;
+						vcp.tangentImpulse = 0f;
+					}
+
+					vcp.rA = Vector2.Zero;
+					vcp.rB = Vector2.Zero;
+					vcp.normalMass = 0f;
+					vcp.tangentMass = 0f;
+					vcp.velocityBias = 0f;
+
+					pc.localPoints[j] = cp.localPoint;
+				}
+			}
+		}
+
+		public void InitializeVelocityConstraints()
+		{
+			for (var i = 0; i < _count; ++i)
+			{
+				ContactVelocityConstraint vc = _velocityConstraints[i];
+				ContactPositionConstraint pc = _positionConstraints[i];
+
+				float radiusA = pc.radiusA;
+				float radiusB = pc.radiusB;
+				Manifold manifold = _contacts[vc.contactIndex].Manifold;
+
+				int indexA = vc.indexA;
+				int indexB = vc.indexB;
+
+				float mA = vc.invMassA;
+				float mB = vc.invMassB;
+				float iA = vc.invIA;
+				float iB = vc.invIB;
+				Vector2 localCenterA = pc.localCenterA;
+				Vector2 localCenterB = pc.localCenterB;
+
+				Vector2 cA = _positions[indexA].c;
+				float aA = _positions[indexA].a;
+				Vector2 vA = _velocities[indexA].v;
+				float wA = _velocities[indexA].w;
+
+				Vector2 cB = _positions[indexB].c;
+				float aB = _positions[indexB].a;
+				Vector2 vB = _velocities[indexB].v;
+				float wB = _velocities[indexB].w;
+
+				//Debug.Assert(manifold.pointCount > 0);
+
+				var xfA = new Transform();
+				var xfB = new Transform();
+
+				xfA.q = Matrex.CreateRotation(aA);                   // Actually about twice as fast to use our own function
+				xfB.q = Matrex.CreateRotation(aB);                   // Actually about twice as fast to use our own function
+				xfA.p = cA - Vector2.Transform(localCenterA, xfA.q); // Common.Math.Mul(xfA.q, localCenterA);
+				xfB.p = cB - Vector2.Transform(localCenterB, xfB.q); // Common.Math.Mul(xfB.q, localCenterB);
+
+				var worldManifold = new WorldManifold();
+				worldManifold.Initialize(manifold, xfA, radiusA, xfB, radiusB);
+
+				vc.normal = worldManifold.normal;
+
+				int pointCount = vc.pointCount;
+				for (var j = 0; j < pointCount; ++j)
+				{
+					VelocityConstraintPoint vcp = vc.points[j];
+
+					vcp.rA = worldManifold.points[j] - cA;
+					vcp.rB = worldManifold.points[j] - cB;
+
+					float rnA = Vectex.Cross(vcp.rA, vc.normal);
+					float rnB = Vectex.Cross(vcp.rB, vc.normal);
+
+					float kNormal = mA + mB + iA * rnA * rnA + iB * rnB * rnB;
+
+					vcp.normalMass = kNormal > 0f ? 1f / kNormal : 0f;
+
+					Vector2 tangent = Vectex.Cross(vc.normal, 1f);
+
+					float rtA = Vectex.Cross(vcp.rA, tangent);
+					float rtB = Vectex.Cross(vcp.rB, tangent);
+
+					float kTangent = mA + mB + iA * rtA * rtA + iB * rtB * rtB;
+
+					vcp.tangentMass = kTangent > 0f ? 1f / kTangent : 0f;
+
+					vcp.velocityBias = 0f;
+					float vRel = Vector2.Dot(vc.normal, vB + Vectex.Cross(wB, vcp.rB) - vA - Vectex.Cross(wA, vcp.rA));
+					if (vRel < -Settings.VelocityThreshold)
+					{
+						vcp.velocityBias = -vc.restitution * vRel;
+					}
+				}
+
+				// If we have two points, then prepare the block solver.
+				if (vc.pointCount == 2 && Settings.BlockSolve)
+				{
+					VelocityConstraintPoint vcp1 = vc.points[0];
+					VelocityConstraintPoint vcp2 = vc.points[1];
+
+					float rn1A = Vectex.Cross(vcp1.rA, vc.normal);
+					float rn1B = Vectex.Cross(vcp1.rB, vc.normal);
+					float rn2A = Vectex.Cross(vcp2.rA, vc.normal);
+					float rn2B = Vectex.Cross(vcp2.rB, vc.normal);
+
+					float k11 = mA + mB + iA * rn1A * rn1A + iB * rn1B * rn1B;
+					float k22 = mA + mB + iA * rn2A * rn2A + iB * rn2B * rn2B;
+					float k12 = mA + mB + iA * rn1A * rn2A + iB * rn1B * rn2B;
+
+					// Ensure a reasonable condition number.
+					const float k_maxConditionNumber = 1000.0f;
+					if (k11 * k11 < k_maxConditionNumber * (k11 * k22 - k12 * k12))
+					{
+						// K is safe to invert.
+						vc.K = new Matrix3x2(k11, k12, k12, k22, 0, 0);
+
+						// vc.K.ex       = new Vector2(k11, k12);
+						// vc.K.ey       = new Vector2(k12, k22);
+						/*Matrix3x2*/
+						Matrex.Invert(vc.K, out Matrix3x2 KT);
+						vc.normalMass = KT;
+					}
+					else
+					{
+						// The constraints are redundant, just use one.
+						// TODO_ERIN use deepest?
+						vc.pointCount = 1;
+					}
+				}
+			}
+		}
+
+		public void WarmStart()
+		{
+			// Warm start.
+			for (var i = 0; i < _count; ++i)
+			{
+				ContactVelocityConstraint vc = _velocityConstraints[i];
+
+				int indexA = vc.indexA;
+				int indexB = vc.indexB;
+				float mA = vc.invMassA;
+				float iA = vc.invIA;
+				float mB = vc.invMassB;
+				float iB = vc.invIB;
+				int pointCount = vc.pointCount;
+
+				Vector2 vA = _velocities[indexA].v;
+				float wA = _velocities[indexA].w;
+				Vector2 vB = _velocities[indexB].v;
+				float wB = _velocities[indexB].w;
+
+				Vector2 normal = vc.normal;
+				Vector2 tangent = Vectex.Cross(normal, 1.0f);
+
+				for (var j = 0; j < pointCount; ++j)
+				{
+					VelocityConstraintPoint vcp = vc.points[j];
+					Vector2 P = vcp.normalImpulse * normal + vcp.tangentImpulse * tangent;
+					wA -= iA * Vectex.Cross(vcp.rA, P);
+					vA -= mA * P;
+					wB += iB * Vectex.Cross(vcp.rB, P);
+					vB += mB * P;
+				}
+
+				_velocities[indexA].v = vA;
+				_velocities[indexA].w = wA;
+				_velocities[indexB].v = vB;
+				_velocities[indexB].w = wB;
+			}
+		}
+
+
+		public void SolveVelocityConstraints()
+		{
+			for (var i = 0; i < _count; ++i)
+			{
+				ContactVelocityConstraint vc = _velocityConstraints[i];
+
+				int indexA = vc.indexA;
+				int indexB = vc.indexB;
+				float mA = vc.invMassA;
+				float iA = vc.invIA;
+				float mB = vc.invMassB;
+				float iB = vc.invIB;
+				int pointCount = vc.pointCount;
+
+				Vector2 vA = _velocities[indexA].v;
+				float wA = _velocities[indexA].w;
+				Vector2 vB = _velocities[indexB].v;
+				float wB = _velocities[indexB].w;
+
+				Vector2 normal = vc.normal;
+				Vector2 tangent = Vectex.Cross(normal, 1.0f);
+				float friction = vc.friction;
+
+				//Debug.Assert(pointCount == 1 || pointCount == 2);
+
+				// Solve tangent constraints first because non-penetration is more important
+				// than friction.
+				for (var j = 0; j < pointCount; ++j)
+				{
+					VelocityConstraintPoint vcp = vc.points[j];
+
+					// Relative velocity at contact
+					Vector2 dv = vB + Vectex.Cross(wB, vcp.rB) - vA - Vectex.Cross(wA, vcp.rA);
+
+					// Compute tangent force
+					float vt = Vector2.Dot(dv, tangent) - vc.tangentSpeed;
+					float lambda = vcp.tangentMass * -vt;
+
+					// b2Clamp the accumulated force
+					float maxFriction = friction * vcp.normalImpulse;
+					float newImpulse = Math.Clamp(vcp.tangentImpulse + lambda, -maxFriction, maxFriction);
+					lambda = newImpulse - vcp.tangentImpulse;
+					vcp.tangentImpulse = newImpulse;
+
+					// Apply contact impulse
+					Vector2 P = lambda * tangent;
+
+					vA -= mA * P;
+					wA -= iA * Vectex.Cross(vcp.rA, P);
+
+					vB += mB * P;
+					wB += iB * Vectex.Cross(vcp.rB, P);
+				}
+
+				// Solve normal constraints
+				if (pointCount == 1 || Settings.BlockSolve == false)
+				{
+					for (var j = 0; j < pointCount; ++j)
+					{
+						VelocityConstraintPoint vcp = vc.points[j];
+
+						// Relative velocity at contact
+						Vector2 dv = vB + Vectex.Cross(wB, vcp.rB) - vA - Vectex.Cross(wA, vcp.rA);
+
+						// Compute normal impulse
+						float vn = Vector2.Dot(dv, normal);
+						float lambda = -vcp.normalMass * (vn - vcp.velocityBias);
+
+						// b2Clamp the accumulated impulse
+						float newImpulse = MathF.Max(vcp.normalImpulse + lambda, 0.0f);
+						lambda = newImpulse - vcp.normalImpulse;
+						vcp.normalImpulse = newImpulse;
+
+						// Apply contact impulse
+						Vector2 P = lambda * normal;
+						vA -= mA * P;
+						wA -= iA * Vectex.Cross(vcp.rA, P);
+
+						vB += mB * P;
+						wB += iB * Vectex.Cross(vcp.rB, P);
+					}
+				}
+				else
+				{
+					// Block solver developed in collaboration with Dirk Gregorius (back in 01/07 on Box2D_Lite).
+					// Build the mini LCP for this contact patch
+					//
+					// vn = A * x + b, vn >= 0, x >= 0 and vn_i * x_i = 0 with i = 1..2
+					//
+					// A = J * W * JT and J = ( -n, -r1 x n, n, r2 x n )
+					// b = vn0 - velocityBias
+					//
+					// The system is solved using the "Total enumeration method" (s. Murty). The complementary constraint vn_i * x_i
+					// implies that we must have in any solution either vn_i = 0 or x_i = 0. So for the 2D contact problem the cases
+					// vn1 = 0 and vn2 = 0, x1 = 0 and x2 = 0, x1 = 0 and vn2 = 0, x2 = 0 and vn1 = 0 need to be tested. The first valid
+					// solution that satisfies the problem is chosen.
+					// 
+					// In order to account of the accumulated impulse 'a' (because of the iterative nature of the solver which only requires
+					// that the accumulated impulse is clamped and not the incremental impulse) we change the impulse variable (x_i).
+					//
+					// Substitute:
+					// 
+					// x = a + d
+					// 
+					// a := old total impulse
+					// x := new total impulse
+					// d := incremental impulse 
+					//
+					// For the current iteration we extend the formula for the incremental impulse
+					// to compute the new total impulse:
+					//
+					// vn = A * d + b
+					//    = A * (x - a) + b
+					//    = A * x + b - A * a
+					//    = A * x + b'
+					// b' = b - A * a;
+
+					VelocityConstraintPoint cp1 = vc.points[0];
+					VelocityConstraintPoint cp2 = vc.points[1];
+
+					var a = new Vector2(cp1.normalImpulse, cp2.normalImpulse);
+					//Debug.Assert(a.X >= 0.0f && a.Y >= 0.0f);
+
+					// Relative velocity at contact
+					Vector2 dv1 = vB + Vectex.Cross(wB, cp1.rB) - vA - Vectex.Cross(wA, cp1.rA);
+					Vector2 dv2 = vB + Vectex.Cross(wB, cp2.rB) - vA - Vectex.Cross(wA, cp2.rA);
+
+					// Compute normal velocity
+					float vn1 = Vector2.Dot(dv1, normal);
+					float vn2 = Vector2.Dot(dv2, normal);
+
+					var b = new Vector2(vn1 - cp1.velocityBias,
+					                    vn2 - cp2.velocityBias);
+
+					// Compute b'
+					b -= Vector2.Transform(a, vc.K); // Common.Math.Mul(vc.K, a);
+
+					//const float k_errorTol = 1e-3f;
+					//B2_NOT_USED(k_errorTol);
+
+					for (;;)
+					{
+						//
+						// Case 1: vn = 0
+						//
+						// 0 = A * x + b'
+						//
+						// Solve for x:
+						//
+						// x = - inv(A) * b'
+						//
+						Vector2 x = -Vector2.Transform(b, vc.normalMass); //Common.Math.Mul(vc.normalMass, b);
+
+						if (x.X >= 0.0f && x.Y >= 0.0f)
+						{
+							// Get the incremental impulse
+							Vector2 d = x - a;
+
+							// Apply incremental impulse
+							Vector2 P1 = d.X * normal;
+							Vector2 P2 = d.Y * normal;
+							vA -= mA * (P1 + P2);
+							wA -= iA * (Vectex.Cross(cp1.rA, P1) + Vectex.Cross(cp2.rA, P2));
+
+							vB += mB * (P1 + P2);
+							wB += iB * (Vectex.Cross(cp1.rB, P1) + Vectex.Cross(cp2.rB, P2));
+
+							// Accumulate
+							cp1.normalImpulse = x.X;
+							cp2.normalImpulse = x.Y;
+
+							break;
+						}
+
+						//
+						// Case 2: vn1 = 0 and x2 = 0
+						//
+						//   0 = a11 * x1 + a12 * 0 + b1' 
+						// vn2 = a21 * x1 + a22 * 0 + b2'
+						//
+						x.X = -cp1.normalMass * b.X;
+						x.Y = 0.0f;
+						vn1 = 0.0f;
+						vn2 = vc.K.M22 * x.X + b.Y;
+						if (x.X >= 0.0f && vn2 >= 0.0f)
+						{
+							// Get the incremental impulse
+							Vector2 d = x - a;
+
+							// Apply incremental impulse
+							Vector2 P1 = d.X * normal;
+							Vector2 P2 = d.Y * normal;
+							vA -= mA * (P1 + P2);
+							wA -= iA * (Vectex.Cross(cp1.rA, P1) + Vectex.Cross(cp2.rA, P2));
+
+							vB += mB * (P1 + P2);
+							wB += iB * (Vectex.Cross(cp1.rB, P1) + Vectex.Cross(cp2.rB, P2));
+
+							// Accumulate
+							cp1.normalImpulse = x.X;
+							cp2.normalImpulse = x.Y;
+
+							break;
+						}
+
+
+						//
+						// Case 3: vn2 = 0 and x1 = 0
+						//
+						// vn1 = a11 * 0 + a12 * x2 + b1' 
+						//   0 = a21 * 0 + a22 * x2 + b2'
+						//
+						x.X = 0.0f;
+						x.Y = -cp2.normalMass * b.Y;
+						vn1 = vc.K.M12 * x.Y + b.X;
+						vn2 = 0.0f;
+
+						if (x.Y >= 0.0f && vn1 >= 0.0f)
+						{
+							// Resubstitute for the incremental impulse
+							Vector2 d = x - a;
+
+							// Apply incremental impulse
+							Vector2 P1 = d.X * normal;
+							Vector2 P2 = d.Y * normal;
+							vA -= mA * (P1 + P2);
+							wA -= iA * (Vectex.Cross(cp1.rA, P1) + Vectex.Cross(cp2.rA, P2));
+
+							vB += mB * (P1 + P2);
+							wB += iB * (Vectex.Cross(cp1.rB, P1) + Vectex.Cross(cp2.rB, P2));
+
+							// Accumulate
+							cp1.normalImpulse = x.X;
+							cp2.normalImpulse = x.Y;
+
+							break;
+						}
+
+						//
+						// Case 4: x1 = 0 and x2 = 0
+						// 
+						// vn1 = b1
+						// vn2 = b2;
+						x.X = 0.0f;
+						x.Y = 0.0f;
+						vn1 = b.X;
+						vn2 = b.Y;
+
+						if (vn1 >= 0.0f && vn2 >= 0.0f)
+						{
+							// Resubstitute for the incremental impulse
+							Vector2 d = x - a;
+
+							// Apply incremental impulse
+							Vector2 P1 = d.X * normal;
+							Vector2 P2 = d.Y * normal;
+							vA -= mA * (P1 + P2);
+							wA -= iA * (Vectex.Cross(cp1.rA, P1) + Vectex.Cross(cp2.rA, P2));
+
+							vB += mB * (P1 + P2);
+							wB += iB * (Vectex.Cross(cp1.rB, P1) + Vectex.Cross(cp2.rB, P2));
+
+							// Accumulate
+							cp1.normalImpulse = x.X;
+							cp2.normalImpulse = x.Y;
+						}
+
+						// No solution, give up. This is hit sometimes, but it doesn't seem to matter.
+						break;
+					}
+				}
+
+				_velocities[indexA].v = vA;
+				_velocities[indexA].w = wA;
+				_velocities[indexB].v = vB;
+				_velocities[indexB].w = wB;
+			}
+		}
+
+		public void StoreImpulses()
+		{
+			for (var i = 0; i < _count; ++i)
+			{
+				ContactVelocityConstraint vc = _velocityConstraints[i];
+				Manifold manifold = _contacts[vc.contactIndex].Manifold;
+
+				for (var j = 0; j < vc.pointCount; ++j)
+				{
+					manifold.points[j].normalImpulse = vc.points[j].normalImpulse;
+					manifold.points[j].tangentImpulse = vc.points[j].tangentImpulse;
+				}
+			}
+		}
+
+
+		public bool SolvePositionConstraints()
+		{
+			var minSeparation = 0.0f;
+
+			for (var i = 0; i < _count; ++i)
+			{
+				ContactPositionConstraint pc = _positionConstraints[i];
+
+				int indexA = pc.indexA;
+				int indexB = pc.indexB;
+				Vector2 localCenterA = pc.localCenterA;
+				float mA = pc.invMassA;
+				float iA = pc.invIA;
+				Vector2 localCenterB = pc.localCenterB;
+				float mB = pc.invMassB;
+				float iB = pc.invIB;
+				int pointCount = pc.pointCount;
+
+				Vector2 cA = _positions[indexA].c;
+				float aA = _positions[indexA].a;
+
+				Vector2 cB = _positions[indexB].c;
+				float aB = _positions[indexB].a;
+
+				// Solve normal constraints
+				for (var j = 0; j < pointCount; ++j)
+				{
+					var xfA = new Transform();
+					var xfB = new Transform();
+					xfA.q = Matrex.CreateRotation(aA);                   // Actually about twice as fast to use our own function
+					xfB.q = Matrex.CreateRotation(aB);                   // Actually about twice as fast to use our own function
+					xfA.p = cA - Vector2.Transform(localCenterA, xfA.q); // Common.Math.Mul(xfA.q, localCenterA);
+					xfB.p = cB - Vector2.Transform(localCenterB, xfB.q); // Common.Math.Mul(xfB.q, localCenterB);
+
+					var psm = new PositionSolverManifold();
+					psm.Initialize(pc, xfA, xfB, j);
+					Vector2 normal = psm.normal;
+
+					Vector2 point = psm.point;
+					float separation = psm.separation;
+
+					Vector2 rA = point - cA;
+					Vector2 rB = point - cB;
+
+					// Track max constraint error.
+					minSeparation = MathF.Min(minSeparation, separation);
+
+					// Prevent large corrections and allow slop.
+					float C = Math.Clamp(Settings.Baumgarte * (separation + Settings.LinearSlop), -Settings.MaxLinearCorrection,
+					                     0.0f);
+
+					// Compute the effective mass.
+					float rnA = Vectex.Cross(rA, normal);
+					float rnB = Vectex.Cross(rB, normal);
+					float K = mA + mB + iA * rnA * rnA + iB * rnB * rnB;
+
+					// Compute normal impulse
+					float impulse = K > 0.0f ? -C / K : 0.0f;
+
+					Vector2 P = impulse * normal;
+
+					cA -= mA * P;
+					aA -= iA * Vectex.Cross(rA, P);
+
+					cB += mB * P;
+					aB += iB * Vectex.Cross(rB, P);
+				}
+
+				_positions[indexA].c = cA;
+				_positions[indexA].a = aA;
+
+				_positions[indexB].c = cB;
+				_positions[indexB].a = aB;
+			}
+
+			// We can't expect minSpeparation >= -b2_linearSlop because we don't
+			// push the separation above -b2_linearSlop.
+			return minSeparation >= -3.0f * Settings.LinearSlop;
+		}
+
+
+		public bool SolveTOIPositionConstraints(int toiIndexA, int toiIndexB)
+		{
+			var minSeparation = 0.0f;
+
+			for (var i = 0; i < _count; ++i)
+			{
+				ContactPositionConstraint pc = _positionConstraints[i];
+
+				int indexA = pc.indexA;
+				int indexB = pc.indexB;
+				Vector2 localCenterA = pc.localCenterA;
+				Vector2 localCenterB = pc.localCenterB;
+				int pointCount = pc.pointCount;
+
+				var mA = 0.0f;
+				var iA = 0.0f;
+				if (indexA == toiIndexA || indexA == toiIndexB)
+				{
+					mA = pc.invMassA;
+					iA = pc.invIA;
+				}
+
+				var mB = 0.0f;
+				var iB = 0.0f;
+				if (indexB == toiIndexA || indexB == toiIndexB)
+				{
+					mB = pc.invMassB;
+					iB = pc.invIB;
+				}
+
+				Vector2 cA = _positions[indexA].c;
+				float aA = _positions[indexA].a;
+
+				Vector2 cB = _positions[indexB].c;
+				float aB = _positions[indexB].a;
+
+				// Solve normal constraints
+				for (var j = 0; j < pointCount; ++j)
+				{
+					var xfA = new Transform();
+					var xfB = new Transform();
+					xfA.q = Matrex.CreateRotation(aA);                   // Actually about twice as fast to use our own function
+					xfB.q = Matrex.CreateRotation(aB);                   // Actually about twice as fast to use our own function
+					xfA.p = cA - Vector2.Transform(localCenterA, xfA.q); // Common.Math.Mul(xfA.q, localCenterA);
+					xfB.p = cB - Vector2.Transform(localCenterB, xfB.q); // Common.Math.Mul(xfB.q, localCenterB);
+
+					var psm = new PositionSolverManifold();
+					psm.Initialize(pc, xfA, xfB, j);
+					Vector2 normal = psm.normal;
+
+					Vector2 point = psm.point;
+					float separation = psm.separation;
+
+					Vector2 rA = point - cA;
+					Vector2 rB = point - cB;
+
+					// Track max constraint error.
+					minSeparation = MathF.Min(minSeparation, separation);
+
+					// Prevent large corrections and allow slop.
+					float C = Math.Clamp(Settings.TOIBaumgarte * (separation + Settings.LinearSlop),
+					                     -Settings.MaxLinearCorrection, 0.0f);
+
+					// Compute the effective mass.
+					float rnA = Vectex.Cross(rA, normal);
+					float rnB = Vectex.Cross(rB, normal);
+					float K = mA + mB + iA * rnA * rnA + iB * rnB * rnB;
+
+					// Compute normal impulse
+					float impulse = K > 0.0f ? -C / K : 0.0f;
+
+					Vector2 P = impulse * normal;
+
+					cA -= mA * P;
+					aA -= iA * Vectex.Cross(rA, P);
+
+					cB += mB * P;
+					aB += iB * Vectex.Cross(rB, P);
+				}
+
+				_positions[indexA].c = cA;
+				_positions[indexA].a = aA;
+
+				_positions[indexB].c = cB;
+				_positions[indexB].a = aB;
+			}
+
+			// We can't expect minSpeparation >= -b2_linearSlop because we don't
+			// push the separation above -b2_linearSlop.
+			return minSeparation >= -1.5f * Settings.LinearSlop;
+		}
+
+		internal class PositionSolverManifold
+		{
+			internal Vector2 normal;
+			internal Vector2 point;
+			internal float separation;
+
+			internal void Initialize(ContactPositionConstraint pc, Transform xfA, Transform xfB, int index)
+			{
+				//Debug.Assert(pc.pointCount > 0);
+
+				switch (pc.type)
+				{
+					case ManifoldType.Circles: {
+						Vector2 pointA = Common.Math.Mul(xfA, pc.localPoint);
+						Vector2 pointB = Common.Math.Mul(xfB, pc.localPoints[0]);
+						normal = Vector2.Normalize(pointB - pointA);
+						point = 0.5f * (pointA + pointB);
+						separation = Vector2.Dot(pointB - pointA, normal) - pc.radiusA - pc.radiusB;
+						break;
+					}
+					case ManifoldType.FaceA: {
+						normal = Vector2.Transform(pc.localNormal, xfA.q); // Common.Math.Mul(xfA.q, pc.localNormal);
+						Vector2 planePoint = Common.Math.Mul(xfA, pc.localPoint);
+
+						Vector2 clipPoint = Common.Math.Mul(xfB, pc.localPoints[index]);
+						separation = Vector2.Dot(clipPoint - planePoint, normal) - pc.radiusA - pc.radiusB;
+						point = clipPoint;
+
+						break;
+					}
+
+					case ManifoldType.FaceB: {
+						normal = Vector2.Transform(pc.localNormal, xfB.q); // Common.Math.Mul(xfB.q, pc.localNormal);
+						Vector2 planePoint = Common.Math.Mul(xfB, pc.localPoint);
+
+						Vector2 clipPoint = Common.Math.Mul(xfA, pc.localPoints[index]);
+						separation = Vector2.Dot(clipPoint - planePoint, normal) - pc.radiusA - pc.radiusB;
+						point = clipPoint;
+
+						// Ensure normal points from A to B
+						normal = -normal;
+						break;
+					}
+				}
+			}
+		}
+	}
 }