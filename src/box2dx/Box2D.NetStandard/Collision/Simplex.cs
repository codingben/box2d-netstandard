/*
  Box2D.NetStandard Copyright © 2020 Ben Ukhanov & Hugh Phoenix-Hulme https://github.com/benzuk/box2d-netstandard
  Box2DX Copyright (c) 2009 Ihar Kalasouski http://code.google.com/p/box2dx
  
// MIT License

// Copyright (c) 2019 Erin Catto

// Permission is hereby granted, free of charge, to any person obtaining a copy
// of this software and associated documentation files (the "Software"), to deal
// in the Software without restriction, including without limitation the rights
// to use, copy, modify, merge, publish, distribute, sublicense, and/or sell
// copies of the Software, and to permit persons to whom the Software is
// furnished to do so, subject to the following conditions:

// The above copyright notice and this permission notice shall be included in all
// copies or substantial portions of the Software.

// THE SOFTWARE IS PROVIDED "AS IS", WITHOUT WARRANTY OF ANY KIND, EXPRESS OR
// IMPLIED, INCLUDING BUT NOT LIMITED TO THE WARRANTIES OF MERCHANTABILITY,
// FITNESS FOR A PARTICULAR PURPOSE AND NONINFRINGEMENT. IN NO EVENT SHALL THE
// AUTHORS OR COPYRIGHT HOLDERS BE LIABLE FOR ANY CLAIM, DAMAGES OR OTHER
// LIABILITY, WHETHER IN AN ACTION OF CONTRACT, TORT OR OTHERWISE, ARISING FROM,
// OUT OF OR IN CONNECTION WITH THE SOFTWARE OR THE USE OR OTHER DEALINGS IN THE
// SOFTWARE.
*/

using System.Numerics;
using System.Runtime.CompilerServices;
using Box2D.NetStandard.Common;

<<<<<<< HEAD
namespace Box2D.NetStandard.Collision {
  internal class Simplex {
    internal readonly SimplexVertex[] m_v;

    public Simplex()
    {
      m_v = new SimplexVertex[3];// {new SimplexVertex(), new SimplexVertex(), new SimplexVertex()};
    }

    private SimplexVertex m_v1 {
      [MethodImpl(MethodImplOptions.AggressiveInlining)]
      get => m_v[0];
    }

    private SimplexVertex m_v2 {
      [MethodImpl(MethodImplOptions.AggressiveInlining)]
      get => m_v[1];
    }
=======
namespace Box2D.NetStandard.Collision
{
    internal class Simplex
    {
        internal readonly SimplexVertex[] m_v;

        public Simplex()
        {
            m_v = new[] { new SimplexVertex(), new SimplexVertex(), new SimplexVertex() };
        }
>>>>>>> ebbb7e39

        private SimplexVertex m_v1
        {
            [MethodImpl(MethodImplOptions.AggressiveInlining)]
            get => m_v[0];
        }

        private SimplexVertex m_v2
        {
            [MethodImpl(MethodImplOptions.AggressiveInlining)]
            get => m_v[1];
        }
<<<<<<< HEAD
      }

      // If the cache is empty or invalid ...
      if (m_count == 0) {
        SimplexVertex v = vertices[0];
        v.indexA = 0;
        v.indexB = 0;
        Vector2 wALocal = proxyA.GetVertex(0);
        Vector2 wBLocal = proxyB.GetVertex(0);
        v.wA    = Math.Mul(transformA, wALocal);
        v.wB    = Math.Mul(transformB, wBLocal);
        v.w     = v.wB - v.wA;
        v.a     = 1.0f;
        m_count = 1;
      }
    }
    
    internal void WriteCache(SimplexCache cache) {
      cache.metric = GetMetric();
      cache.count  = (ushort) m_count;
      SimplexVertex[] vertices = m_v;
      for (int i = 0; i < m_count; ++i) {
        cache.indexA[i] = (byte) (vertices[i].indexA);
        cache.indexB[i] = (byte) (vertices[i].indexB);
      }
    }

    [MethodImpl(MethodImplOptions.AggressiveInlining)]
    internal Vector2 GetSearchDirection() {
      switch (m_count) {
        case 1:
          return -m_v1.w;
=======

        private SimplexVertex m_v3
        {
            [MethodImpl(MethodImplOptions.AggressiveInlining)]
            get => m_v[2];
        }

        internal int m_count;

        internal void ReadCache(
          in SimplexCache cache,
          in DistanceProxy proxyA,
          in Transform transformA,
          in DistanceProxy proxyB,
          in Transform transformB)
        {
            //Debug.Assert(cache.count <= 3);

            // Copy data from cache.
            m_count = cache.count;
            SimplexVertex[] vertices = m_v;
            for (int i = 0; i < m_count; ++i)
            {
                SimplexVertex v = vertices[i];
                v.indexA = cache.indexA[i];
                v.indexB = cache.indexB[i];
                Vector2 wALocal = proxyA.GetVertex(v.indexA);
                Vector2 wBLocal = proxyB.GetVertex(v.indexB);
                v.wA = Math.Mul(transformA, wALocal);
                v.wB = Math.Mul(transformB, wBLocal);
                v.w = v.wB - v.wA;
                v.a = 0.0f;
            }

            // Compute the new simplex metric, if it is substantially different than
            // old metric then flush the simplex.
            if (m_count > 1)
            {
                float metric1 = cache.metric;
                float metric2 = GetMetric();
                if (metric2 < 0.5f * metric1 || 2.0f * metric1 < metric2 || metric2 < Settings.FLT_EPSILON)
                {
                    // Reset the simplex.
                    m_count = 0;
                }
            }

            // If the cache is empty or invalid ...
            if (m_count == 0)
            {
                SimplexVertex v = vertices[0];
                v.indexA = 0;
                v.indexB = 0;
                Vector2 wALocal = proxyA.GetVertex(0);
                Vector2 wBLocal = proxyB.GetVertex(0);
                v.wA = Math.Mul(transformA, wALocal);
                v.wB = Math.Mul(transformB, wBLocal);
                v.w = v.wB - v.wA;
                v.a = 1.0f;
                m_count = 1;
            }
        }
>>>>>>> ebbb7e39

        internal void WriteCache(SimplexCache cache)
        {
            cache.metric = GetMetric();
            cache.count = (ushort)m_count;
            SimplexVertex[] vertices = m_v;
            for (int i = 0; i < m_count; ++i)
            {
                cache.indexA[i] = (byte)(vertices[i].indexA);
                cache.indexB[i] = (byte)(vertices[i].indexB);
            }
        }

        internal Vector2 GetSearchDirection()
        {
            switch (m_count)
            {
                case 1:
                    return -m_v1.w;

                case 2:
                    {
                        Vector2 e12 = m_v2.w - m_v1.w;
                        float sgn = Vectex.Cross(e12, -m_v1.w);

                        return sgn > 0.0f ? Vectex.Cross(1.0f, e12) : Vectex.Cross(e12, 1.0f);
                    }

                default:
                    //Debug.Assert(false);
                    return Vector2.Zero;
            }
        }

<<<<<<< HEAD
    [MethodImpl(MethodImplOptions.AggressiveInlining)]
    internal Vector2 GetClosestPoint() {
      switch (m_count) {
        case 0:
          //Debug.Assert(false);
          return Vector2.Zero;
        case 1:
          return m_v1.w;
        case 2:
          return m_v1.a * m_v1.w + m_v2.a * m_v2.w;
        case 3:
          return Vector2.Zero;
        default:
          //Debug.Assert(false);
          return Vector2.Zero;
      }
    }

    [MethodImpl(MethodImplOptions.AggressiveInlining)]
    internal void GetWitnessPoints(out Vector2 pA, out Vector2 pB) {
      switch (m_count) {
        case 1:
          pA = m_v1.wA;
          pB = m_v1.wB;
          break;

        case 2:
          pA = m_v1.a * m_v1.wA + m_v2.a * m_v2.wA;
          pB = m_v1.a * m_v1.wB + m_v2.a * m_v2.wB;
          break;

        case 3:
          pA = m_v1.a * m_v1.wA + m_v2.a * m_v2.wA + m_v3.a * m_v3.wA;
          pB = pA;
          break;
        case 0:
        default:
          pA = default;
          pB = default;
          //Debug.Assert(false);
          break;
      }
    }
=======
        internal Vector2 GetClosestPoint()
        {
            switch (m_count)
            {
                case 0:
                    //Debug.Assert(false);
                    return Vector2.Zero;
                case 1:
                    return m_v1.w;
                case 2:
                    return m_v1.a * m_v1.w + m_v2.a * m_v2.w;
                case 3:
                    return Vector2.Zero;
                default:
                    //Debug.Assert(false);
                    return Vector2.Zero;
            }
        }

        internal void GetWitnessPoints(out Vector2 pA, out Vector2 pB)
        {
            switch (m_count)
            {
                case 1:
                    pA = m_v1.wA;
                    pB = m_v1.wB;
                    break;

                case 2:
                    pA = m_v1.a * m_v1.wA + m_v2.a * m_v2.wA;
                    pB = m_v1.a * m_v1.wB + m_v2.a * m_v2.wB;
                    break;

                case 3:
                    pA = m_v1.a * m_v1.wA + m_v2.a * m_v2.wA + m_v3.a * m_v3.wA;
                    pB = pA;
                    break;
                case 0:
                default:
                    pA = default;
                    pB = default;
                    //Debug.Assert(false);
                    break;
            }
        }
>>>>>>> ebbb7e39

        private float GetMetric()
        {
            switch (m_count)
            {
                case 1:
                    return 0.0f;

                case 2:
                    return Vector2.Distance(m_v1.w, m_v2.w);

                case 3:
                    return Vectex.Cross(m_v2.w - m_v1.w, m_v3.w - m_v1.w);
                case 0:
                default:
                    //Debug.Assert(false);
                    return 0.0f;
            }
        }

<<<<<<< HEAD
    // Solve a line segment using barycentric coordinates.
    //
    // p = a1 * w1 + a2 * w2
    // a1 + a2 = 1
    //
    // The vector from the origin to the closest point on the line is
    // perpendicular to the line.
    // e12 = w2 - w1
    // dot(p, e) = 0
    // a1 * dot(w1, e) + a2 * dot(w2, e) = 0
    //
    // 2-by-2 linear system
    // [1      1     ][a1] = [1]
    // [w1.e12 w2.e12][a2] = [0]
    //
    // Define
    // d12_1 =  dot(w2, e12)
    // d12_2 = -dot(w1, e12)
    // d12 = d12_1 + d12_2
    //
    // Solution
    // a1 = d12_1 / d12
    // a2 = d12_2 / d12
    [MethodImpl(MethodImplOptions.AggressiveInlining)]
    internal void Solve2() {
      Vector2 w1  = m_v1.w;
      Vector2 w2  = m_v2.w;
      Vector2 e12 = w2 - w1;

      // w1 region
      float d12_2 = -Vector2.Dot(w1, e12);
      if (d12_2 <= 0.0f) {
        // a2 <= 0, so we clamp it to 0
        m_v[0].a = 1.0f;
        m_count  = 1;
        return;
      }

      // w2 region
      float d12_1 = Vector2.Dot(w2, e12);
      if (d12_1 <= 0.0f) {
        // a1 <= 0, so we clamp it to 0
        m_v[1].a = 1.0f;
        m_count  = 1;
        m_v[0]   = m_v[1];
        return;
      }

      // Must be in e12 region.
      float inv_d12 = 1.0f / (d12_1 + d12_2);
      m_v[0].a = d12_1 * inv_d12;
      m_v[1].a = d12_2 * inv_d12;
      m_count  = 2;
    }

    // Possible regions:
    // - points[2]
    // - edge points[0]-points[2]
    // - edge points[1]-points[2]
    // - inside the triangle
    [MethodImpl(MethodImplOptions.AggressiveInlining)]
    internal void Solve3() {
      Vector2 w1 = m_v1.w;
      Vector2 w2 = m_v2.w;
      Vector2 w3 = m_v3.w;

      // Edge12
      // [1      1     ][a1] = [1]
      // [w1.e12 w2.e12][a2] = [0]
      // a3 = 0
      Vector2 e12   = w2 - w1;
      float   w1e12 = Vector2.Dot(w1, e12);
      float   w2e12 = Vector2.Dot(w2, e12);
      float   d12_1 = w2e12;
      float   d12_2 = -w1e12;

      // Edge13
      // [1      1     ][a1] = [1]
      // [w1.e13 w3.e13][a3] = [0]
      // a2 = 0
      Vector2 e13   = w3 - w1;
      float   w1e13 = Vector2.Dot(w1, e13);
      float   w3e13 = Vector2.Dot(w3, e13);
      float   d13_1 = w3e13;
      float   d13_2 = -w1e13;

      // Edge23
      // [1      1     ][a2] = [1]
      // [w2.e23 w3.e23][a3] = [0]
      // a1 = 0
      Vector2 e23   = w3 - w2;
      float   w2e23 = Vector2.Dot(w2, e23);
      float   w3e23 = Vector2.Dot(w3, e23);
      float   d23_1 = w3e23;
      float   d23_2 = -w2e23;

      // Triangle123
      float n123 = Vectex.Cross(e12, e13);

      float d123_1 = n123 * Vectex.Cross(w2, w3);
      float d123_2 = n123 * Vectex.Cross(w3, w1);
      float d123_3 = n123 * Vectex.Cross(w1, w2);

      // w1 region
      if (d12_2 <= 0.0f && d13_2 <= 0.0f) {
        m_v[0].a = 1.0f;
        m_count  = 1;
        return;
      }

      // e12
      if (d12_1 > 0.0f && d12_2 > 0.0f && d123_3 <= 0.0f) {
        float inv_d12 = 1.0f / (d12_1 + d12_2);
        m_v[0].a = d12_1 * inv_d12;
        m_v[1].a = d12_1 * inv_d12;
        m_count  = 2;
        return;
      }

      // e13
      if (d13_1 > 0.0f && d13_2 > 0.0f && d123_2 <= 0.0f) {
        float inv_d13 = 1.0f / (d13_1 + d13_2);
        m_v[0].a = d13_1 * inv_d13;
        m_v[2].a = d13_2 * inv_d13;
        m_count  = 2;
        m_v[1]   = m_v[2];
        return;
      }

      // w2 region
      if (d12_1 <= 0.0f && d23_2 <= 0.0f) {
        m_v[1].a = 1.0f;
        m_count  = 1;
        m_v[0]   = m_v[1];
        return;
      }

      // w3 region
      if (d13_1 <= 0.0f && d23_1 <= 0.0f) {
        m_v[2].a = 1.0f;
        m_count  = 1;
        m_v[0]   = m_v[2];
        return;
      }

      // e23
      if (d23_1 > 0.0f && d23_2 > 0.0f && d123_1 <= 0.0f) {
        float inv_d23 = 1.0f / (d23_1 + d23_2);
        m_v[1].a = d23_1 * inv_d23;
        m_v[2].a = d23_2 * inv_d23;
        m_count  = 2;
        m_v[0]   = m_v[2];
        return;
      }

      // Must be in triangle123
      float inv_d123 = 1.0f / (d123_1 + d123_2 + d123_3);
      m_v[0].a = d123_1 * inv_d123;
      m_v[1].a = d123_2 * inv_d123;
      m_v[2].a = d123_3 * inv_d123;
      m_count  = 3;
=======
        // Solve a line segment using barycentric coordinates.
        //
        // p = a1 * w1 + a2 * w2
        // a1 + a2 = 1
        //
        // The vector from the origin to the closest point on the line is
        // perpendicular to the line.
        // e12 = w2 - w1
        // dot(p, e) = 0
        // a1 * dot(w1, e) + a2 * dot(w2, e) = 0
        //
        // 2-by-2 linear system
        // [1      1     ][a1] = [1]
        // [w1.e12 w2.e12][a2] = [0]
        //
        // Define
        // d12_1 =  dot(w2, e12)
        // d12_2 = -dot(w1, e12)
        // d12 = d12_1 + d12_2
        //
        // Solution
        // a1 = d12_1 / d12
        // a2 = d12_2 / d12
        internal void Solve2()
        {
            Vector2 w1 = m_v1.w;
            Vector2 w2 = m_v2.w;
            Vector2 e12 = w2 - w1;

            // w1 region
            float d12_2 = -Vector2.Dot(w1, e12);
            if (d12_2 <= 0.0f)
            {
                // a2 <= 0, so we clamp it to 0
                m_v[0].a = 1.0f;
                m_count = 1;
                return;
            }

            // w2 region
            float d12_1 = Vector2.Dot(w2, e12);
            if (d12_1 <= 0.0f)
            {
                // a1 <= 0, so we clamp it to 0
                m_v[1].a = 1.0f;
                m_count = 1;
                m_v[0] = m_v[1];
                return;
            }

            // Must be in e12 region.
            float inv_d12 = 1.0f / (d12_1 + d12_2);
            m_v[0].a = d12_1 * inv_d12;
            m_v[1].a = d12_2 * inv_d12;
            m_count = 2;
        }

        // Possible regions:
        // - points[2]
        // - edge points[0]-points[2]
        // - edge points[1]-points[2]
        // - inside the triangle
        internal void Solve3()
        {
            Vector2 w1 = m_v1.w;
            Vector2 w2 = m_v2.w;
            Vector2 w3 = m_v3.w;

            // Edge12
            // [1      1     ][a1] = [1]
            // [w1.e12 w2.e12][a2] = [0]
            // a3 = 0
            Vector2 e12 = w2 - w1;
            float w1e12 = Vector2.Dot(w1, e12);
            float w2e12 = Vector2.Dot(w2, e12);
            float d12_1 = w2e12;
            float d12_2 = -w1e12;

            // Edge13
            // [1      1     ][a1] = [1]
            // [w1.e13 w3.e13][a3] = [0]
            // a2 = 0
            Vector2 e13 = w3 - w1;
            float w1e13 = Vector2.Dot(w1, e13);
            float w3e13 = Vector2.Dot(w3, e13);
            float d13_1 = w3e13;
            float d13_2 = -w1e13;

            // Edge23
            // [1      1     ][a2] = [1]
            // [w2.e23 w3.e23][a3] = [0]
            // a1 = 0
            Vector2 e23 = w3 - w2;
            float w2e23 = Vector2.Dot(w2, e23);
            float w3e23 = Vector2.Dot(w3, e23);
            float d23_1 = w3e23;
            float d23_2 = -w2e23;

            // Triangle123
            float n123 = Vectex.Cross(e12, e13);

            float d123_1 = n123 * Vectex.Cross(w2, w3);
            float d123_2 = n123 * Vectex.Cross(w3, w1);
            float d123_3 = n123 * Vectex.Cross(w1, w2);

            // w1 region
            if (d12_2 <= 0.0f && d13_2 <= 0.0f)
            {
                m_v[0].a = 1.0f;
                m_count = 1;
                return;
            }

            // e12
            if (d12_1 > 0.0f && d12_2 > 0.0f && d123_3 <= 0.0f)
            {
                float inv_d12 = 1.0f / (d12_1 + d12_2);
                m_v[0].a = d12_1 * inv_d12;
                m_v[1].a = d12_1 * inv_d12;
                m_count = 2;
                return;
            }

            // e13
            if (d13_1 > 0.0f && d13_2 > 0.0f && d123_2 <= 0.0f)
            {
                float inv_d13 = 1.0f / (d13_1 + d13_2);
                m_v[0].a = d13_1 * inv_d13;
                m_v[2].a = d13_2 * inv_d13;
                m_count = 2;
                m_v[1] = m_v[2];
                return;
            }

            // w2 region
            if (d12_1 <= 0.0f && d23_2 <= 0.0f)
            {
                m_v[1].a = 1.0f;
                m_count = 1;
                m_v[0] = m_v[1];
                return;
            }

            // w3 region
            if (d13_1 <= 0.0f && d23_1 <= 0.0f)
            {
                m_v[2].a = 1.0f;
                m_count = 1;
                m_v[0] = m_v[2];
                return;
            }

            // e23
            if (d23_1 > 0.0f && d23_2 > 0.0f && d123_1 <= 0.0f)
            {
                float inv_d23 = 1.0f / (d23_1 + d23_2);
                m_v[1].a = d23_1 * inv_d23;
                m_v[2].a = d23_2 * inv_d23;
                m_count = 2;
                m_v[0] = m_v[2];
                return;
            }

            // Must be in triangle123
            float inv_d123 = 1.0f / (d123_1 + d123_2 + d123_3);
            m_v[0].a = d123_1 * inv_d123;
            m_v[1].a = d123_2 * inv_d123;
            m_v[2].a = d123_3 * inv_d123;
            m_count = 3;
        }
>>>>>>> ebbb7e39
    }
}<|MERGE_RESOLUTION|>--- conflicted
+++ resolved
@@ -29,624 +29,359 @@
 using System.Runtime.CompilerServices;
 using Box2D.NetStandard.Common;
 
-<<<<<<< HEAD
-namespace Box2D.NetStandard.Collision {
-  internal class Simplex {
-    internal readonly SimplexVertex[] m_v;
-
-    public Simplex()
-    {
-      m_v = new SimplexVertex[3];// {new SimplexVertex(), new SimplexVertex(), new SimplexVertex()};
-    }
-
-    private SimplexVertex m_v1 {
-      [MethodImpl(MethodImplOptions.AggressiveInlining)]
-      get => m_v[0];
-    }
-
-    private SimplexVertex m_v2 {
-      [MethodImpl(MethodImplOptions.AggressiveInlining)]
-      get => m_v[1];
-    }
-=======
 namespace Box2D.NetStandard.Collision
 {
-    internal class Simplex
-    {
-        internal readonly SimplexVertex[] m_v;
-
-        public Simplex()
-        {
-            m_v = new[] { new SimplexVertex(), new SimplexVertex(), new SimplexVertex() };
-        }
->>>>>>> ebbb7e39
-
-        private SimplexVertex m_v1
-        {
-            [MethodImpl(MethodImplOptions.AggressiveInlining)]
-            get => m_v[0];
-        }
-
-        private SimplexVertex m_v2
-        {
-            [MethodImpl(MethodImplOptions.AggressiveInlining)]
-            get => m_v[1];
-        }
-<<<<<<< HEAD
-      }
-
-      // If the cache is empty or invalid ...
-      if (m_count == 0) {
-        SimplexVertex v = vertices[0];
-        v.indexA = 0;
-        v.indexB = 0;
-        Vector2 wALocal = proxyA.GetVertex(0);
-        Vector2 wBLocal = proxyB.GetVertex(0);
-        v.wA    = Math.Mul(transformA, wALocal);
-        v.wB    = Math.Mul(transformB, wBLocal);
-        v.w     = v.wB - v.wA;
-        v.a     = 1.0f;
-        m_count = 1;
-      }
-    }
-    
-    internal void WriteCache(SimplexCache cache) {
-      cache.metric = GetMetric();
-      cache.count  = (ushort) m_count;
-      SimplexVertex[] vertices = m_v;
-      for (int i = 0; i < m_count; ++i) {
-        cache.indexA[i] = (byte) (vertices[i].indexA);
-        cache.indexB[i] = (byte) (vertices[i].indexB);
-      }
-    }
-
-    [MethodImpl(MethodImplOptions.AggressiveInlining)]
-    internal Vector2 GetSearchDirection() {
-      switch (m_count) {
-        case 1:
-          return -m_v1.w;
-=======
-
-        private SimplexVertex m_v3
-        {
-            [MethodImpl(MethodImplOptions.AggressiveInlining)]
-            get => m_v[2];
-        }
-
-        internal int m_count;
-
-        internal void ReadCache(
-          in SimplexCache cache,
-          in DistanceProxy proxyA,
-          in Transform transformA,
-          in DistanceProxy proxyB,
-          in Transform transformB)
-        {
-            //Debug.Assert(cache.count <= 3);
-
-            // Copy data from cache.
-            m_count = cache.count;
-            SimplexVertex[] vertices = m_v;
-            for (int i = 0; i < m_count; ++i)
-            {
-                SimplexVertex v = vertices[i];
-                v.indexA = cache.indexA[i];
-                v.indexB = cache.indexB[i];
-                Vector2 wALocal = proxyA.GetVertex(v.indexA);
-                Vector2 wBLocal = proxyB.GetVertex(v.indexB);
-                v.wA = Math.Mul(transformA, wALocal);
-                v.wB = Math.Mul(transformB, wBLocal);
-                v.w = v.wB - v.wA;
-                v.a = 0.0f;
-            }
-
-            // Compute the new simplex metric, if it is substantially different than
-            // old metric then flush the simplex.
-            if (m_count > 1)
-            {
-                float metric1 = cache.metric;
-                float metric2 = GetMetric();
-                if (metric2 < 0.5f * metric1 || 2.0f * metric1 < metric2 || metric2 < Settings.FLT_EPSILON)
-                {
-                    // Reset the simplex.
-                    m_count = 0;
-                }
-            }
-
-            // If the cache is empty or invalid ...
-            if (m_count == 0)
-            {
-                SimplexVertex v = vertices[0];
-                v.indexA = 0;
-                v.indexB = 0;
-                Vector2 wALocal = proxyA.GetVertex(0);
-                Vector2 wBLocal = proxyB.GetVertex(0);
-                v.wA = Math.Mul(transformA, wALocal);
-                v.wB = Math.Mul(transformB, wBLocal);
-                v.w = v.wB - v.wA;
-                v.a = 1.0f;
-                m_count = 1;
-            }
-        }
->>>>>>> ebbb7e39
-
-        internal void WriteCache(SimplexCache cache)
-        {
-            cache.metric = GetMetric();
-            cache.count = (ushort)m_count;
-            SimplexVertex[] vertices = m_v;
-            for (int i = 0; i < m_count; ++i)
-            {
-                cache.indexA[i] = (byte)(vertices[i].indexA);
-                cache.indexB[i] = (byte)(vertices[i].indexB);
-            }
-        }
-
-        internal Vector2 GetSearchDirection()
-        {
-            switch (m_count)
-            {
-                case 1:
-                    return -m_v1.w;
-
-                case 2:
-                    {
-                        Vector2 e12 = m_v2.w - m_v1.w;
-                        float sgn = Vectex.Cross(e12, -m_v1.w);
-
-                        return sgn > 0.0f ? Vectex.Cross(1.0f, e12) : Vectex.Cross(e12, 1.0f);
-                    }
-
-                default:
-                    //Debug.Assert(false);
-                    return Vector2.Zero;
-            }
-        }
-
-<<<<<<< HEAD
-    [MethodImpl(MethodImplOptions.AggressiveInlining)]
-    internal Vector2 GetClosestPoint() {
-      switch (m_count) {
-        case 0:
-          //Debug.Assert(false);
-          return Vector2.Zero;
-        case 1:
-          return m_v1.w;
-        case 2:
-          return m_v1.a * m_v1.w + m_v2.a * m_v2.w;
-        case 3:
-          return Vector2.Zero;
-        default:
-          //Debug.Assert(false);
-          return Vector2.Zero;
-      }
-    }
-
-    [MethodImpl(MethodImplOptions.AggressiveInlining)]
-    internal void GetWitnessPoints(out Vector2 pA, out Vector2 pB) {
-      switch (m_count) {
-        case 1:
-          pA = m_v1.wA;
-          pB = m_v1.wB;
-          break;
-
-        case 2:
-          pA = m_v1.a * m_v1.wA + m_v2.a * m_v2.wA;
-          pB = m_v1.a * m_v1.wB + m_v2.a * m_v2.wB;
-          break;
-
-        case 3:
-          pA = m_v1.a * m_v1.wA + m_v2.a * m_v2.wA + m_v3.a * m_v3.wA;
-          pB = pA;
-          break;
-        case 0:
-        default:
-          pA = default;
-          pB = default;
-          //Debug.Assert(false);
-          break;
-      }
-    }
-=======
-        internal Vector2 GetClosestPoint()
-        {
-            switch (m_count)
-            {
-                case 0:
-                    //Debug.Assert(false);
-                    return Vector2.Zero;
-                case 1:
-                    return m_v1.w;
-                case 2:
-                    return m_v1.a * m_v1.w + m_v2.a * m_v2.w;
-                case 3:
-                    return Vector2.Zero;
-                default:
-                    //Debug.Assert(false);
-                    return Vector2.Zero;
-            }
-        }
-
-        internal void GetWitnessPoints(out Vector2 pA, out Vector2 pB)
-        {
-            switch (m_count)
-            {
-                case 1:
-                    pA = m_v1.wA;
-                    pB = m_v1.wB;
-                    break;
-
-                case 2:
-                    pA = m_v1.a * m_v1.wA + m_v2.a * m_v2.wA;
-                    pB = m_v1.a * m_v1.wB + m_v2.a * m_v2.wB;
-                    break;
-
-                case 3:
-                    pA = m_v1.a * m_v1.wA + m_v2.a * m_v2.wA + m_v3.a * m_v3.wA;
-                    pB = pA;
-                    break;
-                case 0:
-                default:
-                    pA = default;
-                    pB = default;
-                    //Debug.Assert(false);
-                    break;
-            }
-        }
->>>>>>> ebbb7e39
-
-        private float GetMetric()
-        {
-            switch (m_count)
-            {
-                case 1:
-                    return 0.0f;
-
-                case 2:
-                    return Vector2.Distance(m_v1.w, m_v2.w);
-
-                case 3:
-                    return Vectex.Cross(m_v2.w - m_v1.w, m_v3.w - m_v1.w);
-                case 0:
-                default:
-                    //Debug.Assert(false);
-                    return 0.0f;
-            }
-        }
-
-<<<<<<< HEAD
-    // Solve a line segment using barycentric coordinates.
-    //
-    // p = a1 * w1 + a2 * w2
-    // a1 + a2 = 1
-    //
-    // The vector from the origin to the closest point on the line is
-    // perpendicular to the line.
-    // e12 = w2 - w1
-    // dot(p, e) = 0
-    // a1 * dot(w1, e) + a2 * dot(w2, e) = 0
-    //
-    // 2-by-2 linear system
-    // [1      1     ][a1] = [1]
-    // [w1.e12 w2.e12][a2] = [0]
-    //
-    // Define
-    // d12_1 =  dot(w2, e12)
-    // d12_2 = -dot(w1, e12)
-    // d12 = d12_1 + d12_2
-    //
-    // Solution
-    // a1 = d12_1 / d12
-    // a2 = d12_2 / d12
-    [MethodImpl(MethodImplOptions.AggressiveInlining)]
-    internal void Solve2() {
-      Vector2 w1  = m_v1.w;
-      Vector2 w2  = m_v2.w;
-      Vector2 e12 = w2 - w1;
-
-      // w1 region
-      float d12_2 = -Vector2.Dot(w1, e12);
-      if (d12_2 <= 0.0f) {
-        // a2 <= 0, so we clamp it to 0
-        m_v[0].a = 1.0f;
-        m_count  = 1;
-        return;
-      }
-
-      // w2 region
-      float d12_1 = Vector2.Dot(w2, e12);
-      if (d12_1 <= 0.0f) {
-        // a1 <= 0, so we clamp it to 0
-        m_v[1].a = 1.0f;
-        m_count  = 1;
-        m_v[0]   = m_v[1];
-        return;
-      }
-
-      // Must be in e12 region.
-      float inv_d12 = 1.0f / (d12_1 + d12_2);
-      m_v[0].a = d12_1 * inv_d12;
-      m_v[1].a = d12_2 * inv_d12;
-      m_count  = 2;
-    }
-
-    // Possible regions:
-    // - points[2]
-    // - edge points[0]-points[2]
-    // - edge points[1]-points[2]
-    // - inside the triangle
-    [MethodImpl(MethodImplOptions.AggressiveInlining)]
-    internal void Solve3() {
-      Vector2 w1 = m_v1.w;
-      Vector2 w2 = m_v2.w;
-      Vector2 w3 = m_v3.w;
-
-      // Edge12
-      // [1      1     ][a1] = [1]
-      // [w1.e12 w2.e12][a2] = [0]
-      // a3 = 0
-      Vector2 e12   = w2 - w1;
-      float   w1e12 = Vector2.Dot(w1, e12);
-      float   w2e12 = Vector2.Dot(w2, e12);
-      float   d12_1 = w2e12;
-      float   d12_2 = -w1e12;
-
-      // Edge13
-      // [1      1     ][a1] = [1]
-      // [w1.e13 w3.e13][a3] = [0]
-      // a2 = 0
-      Vector2 e13   = w3 - w1;
-      float   w1e13 = Vector2.Dot(w1, e13);
-      float   w3e13 = Vector2.Dot(w3, e13);
-      float   d13_1 = w3e13;
-      float   d13_2 = -w1e13;
-
-      // Edge23
-      // [1      1     ][a2] = [1]
-      // [w2.e23 w3.e23][a3] = [0]
-      // a1 = 0
-      Vector2 e23   = w3 - w2;
-      float   w2e23 = Vector2.Dot(w2, e23);
-      float   w3e23 = Vector2.Dot(w3, e23);
-      float   d23_1 = w3e23;
-      float   d23_2 = -w2e23;
-
-      // Triangle123
-      float n123 = Vectex.Cross(e12, e13);
-
-      float d123_1 = n123 * Vectex.Cross(w2, w3);
-      float d123_2 = n123 * Vectex.Cross(w3, w1);
-      float d123_3 = n123 * Vectex.Cross(w1, w2);
-
-      // w1 region
-      if (d12_2 <= 0.0f && d13_2 <= 0.0f) {
-        m_v[0].a = 1.0f;
-        m_count  = 1;
-        return;
-      }
-
-      // e12
-      if (d12_1 > 0.0f && d12_2 > 0.0f && d123_3 <= 0.0f) {
-        float inv_d12 = 1.0f / (d12_1 + d12_2);
-        m_v[0].a = d12_1 * inv_d12;
-        m_v[1].a = d12_1 * inv_d12;
-        m_count  = 2;
-        return;
-      }
-
-      // e13
-      if (d13_1 > 0.0f && d13_2 > 0.0f && d123_2 <= 0.0f) {
-        float inv_d13 = 1.0f / (d13_1 + d13_2);
-        m_v[0].a = d13_1 * inv_d13;
-        m_v[2].a = d13_2 * inv_d13;
-        m_count  = 2;
-        m_v[1]   = m_v[2];
-        return;
-      }
-
-      // w2 region
-      if (d12_1 <= 0.0f && d23_2 <= 0.0f) {
-        m_v[1].a = 1.0f;
-        m_count  = 1;
-        m_v[0]   = m_v[1];
-        return;
-      }
-
-      // w3 region
-      if (d13_1 <= 0.0f && d23_1 <= 0.0f) {
-        m_v[2].a = 1.0f;
-        m_count  = 1;
-        m_v[0]   = m_v[2];
-        return;
-      }
-
-      // e23
-      if (d23_1 > 0.0f && d23_2 > 0.0f && d123_1 <= 0.0f) {
-        float inv_d23 = 1.0f / (d23_1 + d23_2);
-        m_v[1].a = d23_1 * inv_d23;
-        m_v[2].a = d23_2 * inv_d23;
-        m_count  = 2;
-        m_v[0]   = m_v[2];
-        return;
-      }
-
-      // Must be in triangle123
-      float inv_d123 = 1.0f / (d123_1 + d123_2 + d123_3);
-      m_v[0].a = d123_1 * inv_d123;
-      m_v[1].a = d123_2 * inv_d123;
-      m_v[2].a = d123_3 * inv_d123;
-      m_count  = 3;
-=======
-        // Solve a line segment using barycentric coordinates.
-        //
-        // p = a1 * w1 + a2 * w2
-        // a1 + a2 = 1
-        //
-        // The vector from the origin to the closest point on the line is
-        // perpendicular to the line.
-        // e12 = w2 - w1
-        // dot(p, e) = 0
-        // a1 * dot(w1, e) + a2 * dot(w2, e) = 0
-        //
-        // 2-by-2 linear system
-        // [1      1     ][a1] = [1]
-        // [w1.e12 w2.e12][a2] = [0]
-        //
-        // Define
-        // d12_1 =  dot(w2, e12)
-        // d12_2 = -dot(w1, e12)
-        // d12 = d12_1 + d12_2
-        //
-        // Solution
-        // a1 = d12_1 / d12
-        // a2 = d12_2 / d12
-        internal void Solve2()
-        {
-            Vector2 w1 = m_v1.w;
-            Vector2 w2 = m_v2.w;
-            Vector2 e12 = w2 - w1;
-
-            // w1 region
-            float d12_2 = -Vector2.Dot(w1, e12);
-            if (d12_2 <= 0.0f)
-            {
-                // a2 <= 0, so we clamp it to 0
-                m_v[0].a = 1.0f;
-                m_count = 1;
-                return;
-            }
-
-            // w2 region
-            float d12_1 = Vector2.Dot(w2, e12);
-            if (d12_1 <= 0.0f)
-            {
-                // a1 <= 0, so we clamp it to 0
-                m_v[1].a = 1.0f;
-                m_count = 1;
-                m_v[0] = m_v[1];
-                return;
-            }
-
-            // Must be in e12 region.
-            float inv_d12 = 1.0f / (d12_1 + d12_2);
-            m_v[0].a = d12_1 * inv_d12;
-            m_v[1].a = d12_2 * inv_d12;
-            m_count = 2;
-        }
-
-        // Possible regions:
-        // - points[2]
-        // - edge points[0]-points[2]
-        // - edge points[1]-points[2]
-        // - inside the triangle
-        internal void Solve3()
-        {
-            Vector2 w1 = m_v1.w;
-            Vector2 w2 = m_v2.w;
-            Vector2 w3 = m_v3.w;
-
-            // Edge12
-            // [1      1     ][a1] = [1]
-            // [w1.e12 w2.e12][a2] = [0]
-            // a3 = 0
-            Vector2 e12 = w2 - w1;
-            float w1e12 = Vector2.Dot(w1, e12);
-            float w2e12 = Vector2.Dot(w2, e12);
-            float d12_1 = w2e12;
-            float d12_2 = -w1e12;
-
-            // Edge13
-            // [1      1     ][a1] = [1]
-            // [w1.e13 w3.e13][a3] = [0]
-            // a2 = 0
-            Vector2 e13 = w3 - w1;
-            float w1e13 = Vector2.Dot(w1, e13);
-            float w3e13 = Vector2.Dot(w3, e13);
-            float d13_1 = w3e13;
-            float d13_2 = -w1e13;
-
-            // Edge23
-            // [1      1     ][a2] = [1]
-            // [w2.e23 w3.e23][a3] = [0]
-            // a1 = 0
-            Vector2 e23 = w3 - w2;
-            float w2e23 = Vector2.Dot(w2, e23);
-            float w3e23 = Vector2.Dot(w3, e23);
-            float d23_1 = w3e23;
-            float d23_2 = -w2e23;
-
-            // Triangle123
-            float n123 = Vectex.Cross(e12, e13);
-
-            float d123_1 = n123 * Vectex.Cross(w2, w3);
-            float d123_2 = n123 * Vectex.Cross(w3, w1);
-            float d123_3 = n123 * Vectex.Cross(w1, w2);
-
-            // w1 region
-            if (d12_2 <= 0.0f && d13_2 <= 0.0f)
-            {
-                m_v[0].a = 1.0f;
-                m_count = 1;
-                return;
-            }
-
-            // e12
-            if (d12_1 > 0.0f && d12_2 > 0.0f && d123_3 <= 0.0f)
-            {
-                float inv_d12 = 1.0f / (d12_1 + d12_2);
-                m_v[0].a = d12_1 * inv_d12;
-                m_v[1].a = d12_1 * inv_d12;
-                m_count = 2;
-                return;
-            }
-
-            // e13
-            if (d13_1 > 0.0f && d13_2 > 0.0f && d123_2 <= 0.0f)
-            {
-                float inv_d13 = 1.0f / (d13_1 + d13_2);
-                m_v[0].a = d13_1 * inv_d13;
-                m_v[2].a = d13_2 * inv_d13;
-                m_count = 2;
-                m_v[1] = m_v[2];
-                return;
-            }
-
-            // w2 region
-            if (d12_1 <= 0.0f && d23_2 <= 0.0f)
-            {
-                m_v[1].a = 1.0f;
-                m_count = 1;
-                m_v[0] = m_v[1];
-                return;
-            }
-
-            // w3 region
-            if (d13_1 <= 0.0f && d23_1 <= 0.0f)
-            {
-                m_v[2].a = 1.0f;
-                m_count = 1;
-                m_v[0] = m_v[2];
-                return;
-            }
-
-            // e23
-            if (d23_1 > 0.0f && d23_2 > 0.0f && d123_1 <= 0.0f)
-            {
-                float inv_d23 = 1.0f / (d23_1 + d23_2);
-                m_v[1].a = d23_1 * inv_d23;
-                m_v[2].a = d23_2 * inv_d23;
-                m_count = 2;
-                m_v[0] = m_v[2];
-                return;
-            }
-
-            // Must be in triangle123
-            float inv_d123 = 1.0f / (d123_1 + d123_2 + d123_3);
-            m_v[0].a = d123_1 * inv_d123;
-            m_v[1].a = d123_2 * inv_d123;
-            m_v[2].a = d123_3 * inv_d123;
-            m_count = 3;
-        }
->>>>>>> ebbb7e39
-    }
+	internal class Simplex
+	{
+		internal readonly SimplexVertex[] m_v;
+
+		internal int m_count;
+
+		public Simplex() => m_v = new SimplexVertex[3];
+
+		private SimplexVertex m_v1
+		{
+			[MethodImpl(MethodImplOptions.AggressiveInlining)]
+			get => m_v[0];
+		}
+
+		private SimplexVertex m_v2
+		{
+			[MethodImpl(MethodImplOptions.AggressiveInlining)]
+			get => m_v[1];
+		}
+
+		private SimplexVertex m_v3
+		{
+			[MethodImpl(MethodImplOptions.AggressiveInlining)]
+			get => m_v[2];
+		}
+
+		internal void ReadCache(
+			in SimplexCache cache,
+			in DistanceProxy proxyA,
+			in Transform transformA,
+			in DistanceProxy proxyB,
+			in Transform transformB)
+		{
+			//Debug.Assert(cache.count <= 3);
+
+			// Copy data from cache.
+			m_count = cache.count;
+			SimplexVertex[] vertices = m_v;
+			for (var i = 0; i < m_count; ++i)
+			{
+				SimplexVertex v = vertices[i];
+				v.indexA = cache.indexA[i];
+				v.indexB = cache.indexB[i];
+				Vector2 wALocal = proxyA.GetVertex(v.indexA);
+				Vector2 wBLocal = proxyB.GetVertex(v.indexB);
+				v.wA = Math.Mul(transformA, wALocal);
+				v.wB = Math.Mul(transformB, wBLocal);
+				v.w = v.wB - v.wA;
+				v.a = 0.0f;
+			}
+
+			// Compute the new simplex metric, if it is substantially different than
+			// old metric then flush the simplex.
+			if (m_count > 1)
+			{
+				float metric1 = cache.metric;
+				float metric2 = GetMetric();
+				if (metric2 < 0.5f * metric1 || 2.0f * metric1 < metric2 || metric2 < Settings.FLT_EPSILON)
+					// Reset the simplex.
+				{
+					m_count = 0;
+				}
+			}
+
+			// If the cache is empty or invalid ...
+			if (m_count == 0)
+			{
+				SimplexVertex v = vertices[0];
+				v.indexA = 0;
+				v.indexB = 0;
+				Vector2 wALocal = proxyA.GetVertex(0);
+				Vector2 wBLocal = proxyB.GetVertex(0);
+				v.wA = Math.Mul(transformA, wALocal);
+				v.wB = Math.Mul(transformB, wBLocal);
+				v.w = v.wB - v.wA;
+				v.a = 1.0f;
+				m_count = 1;
+			}
+		}
+
+		internal void WriteCache(SimplexCache cache)
+		{
+			cache.metric = GetMetric();
+			cache.count = (ushort) m_count;
+			SimplexVertex[] vertices = m_v;
+			for (var i = 0; i < m_count; ++i)
+			{
+				cache.indexA[i] = (byte) vertices[i].indexA;
+				cache.indexB[i] = (byte) vertices[i].indexB;
+			}
+		}
+
+		[MethodImpl(MethodImplOptions.AggressiveInlining)]
+		internal Vector2 GetSearchDirection()
+		{
+			switch (m_count)
+			{
+				case 1:
+					return -m_v1.w;
+
+				case 2: {
+					Vector2 e12 = m_v2.w - m_v1.w;
+					float sgn = Vectex.Cross(e12, -m_v1.w);
+
+					return sgn > 0.0f ? Vectex.Cross(1.0f, e12) : Vectex.Cross(e12, 1.0f);
+				}
+
+				default:
+					//Debug.Assert(false);
+					return Vector2.Zero;
+			}
+		}
+
+		[MethodImpl(MethodImplOptions.AggressiveInlining)]
+		internal Vector2 GetClosestPoint()
+		{
+			switch (m_count)
+			{
+				case 0:
+					//Debug.Assert(false);
+					return Vector2.Zero;
+				case 1:
+					return m_v1.w;
+				case 2:
+					return m_v1.a * m_v1.w + m_v2.a * m_v2.w;
+				case 3:
+					return Vector2.Zero;
+				default:
+					//Debug.Assert(false);
+					return Vector2.Zero;
+			}
+		}
+
+		[MethodImpl(MethodImplOptions.AggressiveInlining)]
+		internal void GetWitnessPoints(out Vector2 pA, out Vector2 pB)
+		{
+			switch (m_count)
+			{
+				case 1:
+					pA = m_v1.wA;
+					pB = m_v1.wB;
+					break;
+
+				case 2:
+					pA = m_v1.a * m_v1.wA + m_v2.a * m_v2.wA;
+					pB = m_v1.a * m_v1.wB + m_v2.a * m_v2.wB;
+					break;
+
+				case 3:
+					pA = m_v1.a * m_v1.wA + m_v2.a * m_v2.wA + m_v3.a * m_v3.wA;
+					pB = pA;
+					break;
+				case 0:
+				default:
+					pA = default;
+					pB = default;
+					//Debug.Assert(false);
+					break;
+			}
+		}
+
+		private float GetMetric()
+		{
+			switch (m_count)
+			{
+				case 1:
+					return 0.0f;
+
+				case 2:
+					return Vector2.Distance(m_v1.w, m_v2.w);
+
+				case 3:
+					return Vectex.Cross(m_v2.w - m_v1.w, m_v3.w - m_v1.w);
+				case 0:
+				default:
+					//Debug.Assert(false);
+					return 0.0f;
+			}
+		}
+
+		// Solve a line segment using barycentric coordinates.
+		//
+		// p = a1 * w1 + a2 * w2
+		// a1 + a2 = 1
+		//
+		// The vector from the origin to the closest point on the line is
+		// perpendicular to the line.
+		// e12 = w2 - w1
+		// dot(p, e) = 0
+		// a1 * dot(w1, e) + a2 * dot(w2, e) = 0
+		//
+		// 2-by-2 linear system
+		// [1      1     ][a1] = [1]
+		// [w1.e12 w2.e12][a2] = [0]
+		//
+		// Define
+		// d12_1 =  dot(w2, e12)
+		// d12_2 = -dot(w1, e12)
+		// d12 = d12_1 + d12_2
+		//
+		// Solution
+		// a1 = d12_1 / d12
+		// a2 = d12_2 / d12
+		[MethodImpl(MethodImplOptions.AggressiveInlining)]
+		internal void Solve2()
+		{
+			Vector2 w1 = m_v1.w;
+			Vector2 w2 = m_v2.w;
+			Vector2 e12 = w2 - w1;
+
+			// w1 region
+			float d12_2 = -Vector2.Dot(w1, e12);
+			if (d12_2 <= 0.0f)
+			{
+				// a2 <= 0, so we clamp it to 0
+				m_v[0].a = 1.0f;
+				m_count = 1;
+				return;
+			}
+
+			// w2 region
+			float d12_1 = Vector2.Dot(w2, e12);
+			if (d12_1 <= 0.0f)
+			{
+				// a1 <= 0, so we clamp it to 0
+				m_v[1].a = 1.0f;
+				m_count = 1;
+				m_v[0] = m_v[1];
+				return;
+			}
+
+			// Must be in e12 region.
+			float inv_d12 = 1.0f / (d12_1 + d12_2);
+			m_v[0].a = d12_1 * inv_d12;
+			m_v[1].a = d12_2 * inv_d12;
+			m_count = 2;
+		}
+
+		// Possible regions:
+		// - points[2]
+		// - edge points[0]-points[2]
+		// - edge points[1]-points[2]
+		// - inside the triangle
+		[MethodImpl(MethodImplOptions.AggressiveInlining)]
+		internal void Solve3()
+		{
+			Vector2 w1 = m_v1.w;
+			Vector2 w2 = m_v2.w;
+			Vector2 w3 = m_v3.w;
+
+			// Edge12
+			// [1      1     ][a1] = [1]
+			// [w1.e12 w2.e12][a2] = [0]
+			// a3 = 0
+			Vector2 e12 = w2 - w1;
+			float w1e12 = Vector2.Dot(w1, e12);
+			float w2e12 = Vector2.Dot(w2, e12);
+			float d12_1 = w2e12;
+			float d12_2 = -w1e12;
+
+			// Edge13
+			// [1      1     ][a1] = [1]
+			// [w1.e13 w3.e13][a3] = [0]
+			// a2 = 0
+			Vector2 e13 = w3 - w1;
+			float w1e13 = Vector2.Dot(w1, e13);
+			float w3e13 = Vector2.Dot(w3, e13);
+			float d13_1 = w3e13;
+			float d13_2 = -w1e13;
+
+			// Edge23
+			// [1      1     ][a2] = [1]
+			// [w2.e23 w3.e23][a3] = [0]
+			// a1 = 0
+			Vector2 e23 = w3 - w2;
+			float w2e23 = Vector2.Dot(w2, e23);
+			float w3e23 = Vector2.Dot(w3, e23);
+			float d23_1 = w3e23;
+			float d23_2 = -w2e23;
+
+			// Triangle123
+			float n123 = Vectex.Cross(e12, e13);
+
+			float d123_1 = n123 * Vectex.Cross(w2, w3);
+			float d123_2 = n123 * Vectex.Cross(w3, w1);
+			float d123_3 = n123 * Vectex.Cross(w1, w2);
+
+			// w1 region
+			if (d12_2 <= 0.0f && d13_2 <= 0.0f)
+			{
+				m_v[0].a = 1.0f;
+				m_count = 1;
+				return;
+			}
+
+			// e12
+			if (d12_1 > 0.0f && d12_2 > 0.0f && d123_3 <= 0.0f)
+			{
+				float inv_d12 = 1.0f / (d12_1 + d12_2);
+				m_v[0].a = d12_1 * inv_d12;
+				m_v[1].a = d12_1 * inv_d12;
+				m_count = 2;
+				return;
+			}
+
+			// e13
+			if (d13_1 > 0.0f && d13_2 > 0.0f && d123_2 <= 0.0f)
+			{
+				float inv_d13 = 1.0f / (d13_1 + d13_2);
+				m_v[0].a = d13_1 * inv_d13;
+				m_v[2].a = d13_2 * inv_d13;
+				m_count = 2;
+				m_v[1] = m_v[2];
+				return;
+			}
+
+			// w2 region
+			if (d12_1 <= 0.0f && d23_2 <= 0.0f)
+			{
+				m_v[1].a = 1.0f;
+				m_count = 1;
+				m_v[0] = m_v[1];
+				return;
+			}
+
+			// w3 region
+			if (d13_1 <= 0.0f && d23_1 <= 0.0f)
+			{
+				m_v[2].a = 1.0f;
+				m_count = 1;
+				m_v[0] = m_v[2];
+				return;
+			}
+
+			// e23
+			if (d23_1 > 0.0f && d23_2 > 0.0f && d123_1 <= 0.0f)
+			{
+				float inv_d23 = 1.0f / (d23_1 + d23_2);
+				m_v[1].a = d23_1 * inv_d23;
+				m_v[2].a = d23_2 * inv_d23;
+				m_count = 2;
+				m_v[0] = m_v[2];
+				return;
+			}
+
+			// Must be in triangle123
+			float inv_d123 = 1.0f / (d123_1 + d123_2 + d123_3);
+			m_v[0].a = d123_1 * inv_d123;
+			m_v[1].a = d123_2 * inv_d123;
+			m_v[2].a = d123_3 * inv_d123;
+			m_count = 3;
+		}
+	}
 }