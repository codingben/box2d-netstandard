using System.Numerics;
using Box2D.NetStandard.Collision.Shapes;
using Box2D.NetStandard.Common;

<<<<<<< HEAD

namespace Box2D.NetStandard.Collision
{
  internal class PolygonAndPolygonCollider : Collider<PolygonShape, PolygonShape>
  {
    internal override void Collide(out Manifold manifold, in PolygonShape polyA, in Transform xfA,
      in PolygonShape polyB, in Transform xfB)
    {
      manifold = new Manifold();
      //manifold.pointCount = 0;
      float totalRadius = polyA.m_radius + polyB.m_radius;

      float separationA = FindMaxSeparation(out int edgeA, polyA, xfA, polyB, xfB);
      if (separationA > totalRadius)
        return;

      float separationB = FindMaxSeparation(out int edgeB, polyB, xfB, polyA, xfA);
      if (separationB > totalRadius)
        return;

      PolygonShape poly1; // reference poly
      PolygonShape poly2; // incident poly
      Transform xf1, xf2;
      int edge1; // reference edge
      byte flip;
      const float k_tol = 0.1f * Settings.LinearSlop;

      if (separationB > separationA + k_tol) {
        poly1 = polyB;
        poly2 = polyA;
        xf1 = xfB;
        xf2 = xfA;
        edge1 = edgeB;
        manifold.type = ManifoldType.FaceB;
        flip = 1;
      }
      else {
        poly1 = polyA;
        poly2 = polyB;
        xf1 = xfA;
        xf2 = xfB;
        edge1 = edgeA;
        manifold.type = ManifoldType.FaceA;
        flip = 0;
      }

      FindIncidentEdge(out ClipVertex[] incidentEdge, poly1, xf1, edge1, poly2, xf2);

      int count1 = poly1.m_count;
      Vector2[] vertices1 = poly1.m_vertices;

      int iv1 = edge1;
      int iv2 = edge1 + 1 < count1 ? edge1 + 1 : 0;

      Vector2 v11 = vertices1[iv1];
      Vector2 v12 = vertices1[iv2];

      Vector2 localTangent = Vector2.Normalize(v12 - v11);

      Vector2 localNormal = Vectex.Cross(localTangent, 1.0f);
      Vector2 planePoint = 0.5f * (v11 + v12);

      Vector2 tangent = Vector2.Transform(localTangent, xf1.q); //Math.Mul(xf1.q, localTangent);
      Vector2 normal = Vectex.Cross(tangent, 1.0f);

      v11 = Math.Mul(xf1, v11);
      v12 = Math.Mul(xf1, v12);

      float frontOffset = Vector2.Dot(normal, v11);

      float sideOffset1 = -Vector2.Dot(tangent, v11) + totalRadius;
      float sideOffset2 = Vector2.Dot(tangent, v12) + totalRadius;

      // Clip incident edge against extruded edge1 side edges.
      int np;

      // Clip to box side 1
      np = Collision.ClipSegmentToLine(out ClipVertex[] clipPoints1, incidentEdge, -tangent, sideOffset1, iv1);

      if (np < 2)
        return;

      // Clip to negative box side 1
      np = Collision.ClipSegmentToLine(out ClipVertex[] clipPoints2, clipPoints1, tangent, sideOffset2, iv2);

      if (np < 2)
        return;

      // Now clipPoints2 contains the clipped points.
      manifold.localNormal = localNormal;
      manifold.localPoint = planePoint;

      int pointCount = 0;
      for (int i = 0; i < Settings.MaxManifoldPoints; ++i) {
        float separation = Vector2.Dot(normal, clipPoints2[i].v) - frontOffset;

        if (separation <= totalRadius) {
          ManifoldPoint cp = new ManifoldPoint();
          cp.localPoint = Math.MulT(xf2, clipPoints2[i].v);
          cp.id = clipPoints2[i].id;
          if (flip != 0) {
            // Swap features
            ContactFeature cf = cp.id.cf;
            cp.id.cf.indexA = cf.indexB;
            cp.id.cf.indexB = cf.indexA;
            cp.id.cf.typeA = cf.typeB;
            cp.id.cf.typeB = cf.typeA;
          }

          manifold.points[pointCount] = cp;
          ++pointCount;
        }
      }

      manifold.pointCount = pointCount;
    }

    private static float FindMaxSeparation(out int edgeIndex, in PolygonShape poly1, in Transform xf1,
      in PolygonShape poly2, in Transform xf2)
    {
      int count1 = poly1.m_count;
      int count2 = poly2.m_count;
      Vector2[] n1s = poly1.m_normals;
      Vector2[] v1s = poly1.m_vertices;
      Vector2[] v2s = poly2.m_vertices;
      Transform xf = Math.MulT(xf2, xf1);

      int bestIndex = 0;
      float maxSeparation = float.MinValue;
      for (int i = 0; i < count1; ++i) {
        // Get poly1 normal in frame2.
        Vector2 n = Vector2.Transform(n1s[i], xf.q); // Math.Mul(xf.q, n1s[i]);
        Vector2 v1 = Math.Mul(xf, v1s[i]);

        // Find deepest point for normal i.
        float si = float.MaxValue;
        for (int j = 0; j < count2; ++j) {
          float sij = Vector2.Dot(n, v2s[j] - v1);
          if (sij < si) {
            si = sij;
          }
        }

        if (si > maxSeparation) {
          maxSeparation = si;
          bestIndex = i;
        }
      }

      edgeIndex = bestIndex;
      return maxSeparation;
    }

    private static void FindIncidentEdge(out ClipVertex[] c,
      in PolygonShape poly1, in Transform xf1, int edge1, in PolygonShape poly2, in Transform xf2)
    {
      Vector2[] normals1 = poly1.m_normals;

      int count2 = poly2.m_count;
      Vector2[] vertices2 = poly2.m_vertices;
      Vector2[] normals2 = poly2.m_normals;

      //Debug.Assert(0 <= edge1 && edge1 < poly1.m_count);

      // Get the normal of the reference edge in poly2's frame.
      Vector2 normal1 =
        Math.MulT(xf2.q, Vector2.Transform(normals1[edge1], xf1.q)); // Math.Mul(xf1.q, normals1[edge1]));

      // Find the incident edge on poly2.
      int index = 0;
      float minDot = float.MaxValue;
      for (int i = 0; i < count2; ++i) {
        float dot = Vector2.Dot(normal1, normals2[i]);
        if (dot < minDot) {
          minDot = dot;
          index = i;
        }
      }

      // Build the clip vertices for the incident edge.
      int i1 = index;
      int i2 = i1 + 1 < count2 ? i1 + 1 : 0;
      c = new ClipVertex[2];
      c[0].v = Math.Mul(xf2, vertices2[i1]);
      c[0].id.cf.indexA = (byte) edge1;
      c[0].id.cf.indexB = (byte) i1;
      c[0].id.cf.typeA = (byte) ContactFeatureType.Face;
      c[0].id.cf.typeB = (byte) ContactFeatureType.Vertex;

      c[1].v = Math.Mul(xf2, vertices2[i2]);
      c[1].id.cf.indexA = (byte) edge1;
      c[1].id.cf.indexB = (byte) i2;
      c[1].id.cf.typeA = (byte) ContactFeatureType.Face;
      c[1].id.cf.typeB = (byte) ContactFeatureType.Vertex;
=======
namespace Box2D.NetStandard.Collision
{
    internal class PolygonAndPolygonCollider : Collider<PolygonShape, PolygonShape>
    {
        internal override void Collide(
          out Manifold manifold,
          in PolygonShape polyA,
          in Transform xfA,
          in PolygonShape polyB,
          in Transform xfB)
        {
            manifold = new Manifold();
            //manifold.pointCount = 0;
            float totalRadius = polyA.m_radius + polyB.m_radius;

            float separationA = FindMaxSeparation(out int edgeA, polyA, xfA, polyB, xfB);
            if (separationA > totalRadius)
                return;

            float separationB = FindMaxSeparation(out int edgeB, polyB, xfB, polyA, xfA);
            if (separationB > totalRadius)
                return;

            PolygonShape poly1; // reference poly
            PolygonShape poly2; // incident poly
            Transform xf1, xf2;
            int edge1; // reference edge
            byte flip;
            const float k_tol = 0.1f * Settings.LinearSlop;

            if (separationB > separationA + k_tol)
            {
                poly1 = polyB;
                poly2 = polyA;
                xf1 = xfB;
                xf2 = xfA;
                edge1 = edgeB;
                manifold.type = ManifoldType.FaceB;
                flip = 1;
            }
            else
            {
                poly1 = polyA;
                poly2 = polyB;
                xf1 = xfA;
                xf2 = xfB;
                edge1 = edgeA;
                manifold.type = ManifoldType.FaceA;
                flip = 0;
            }

            FindIncidentEdge(out ClipVertex[] incidentEdge, poly1, xf1, edge1, poly2, xf2);

            int count1 = poly1.m_count;
            Vector2[] vertices1 = poly1.m_vertices;

            int iv1 = edge1;
            int iv2 = edge1 + 1 < count1 ? edge1 + 1 : 0;

            Vector2 v11 = vertices1[iv1];
            Vector2 v12 = vertices1[iv2];

            Vector2 localTangent = Vector2.Normalize(v12 - v11);

            Vector2 localNormal = Vectex.Cross(localTangent, 1.0f);
            Vector2 planePoint = 0.5f * (v11 + v12);

            Vector2 tangent = Vector2.Transform(localTangent, xf1.q); //Math.Mul(xf1.q, localTangent);
            Vector2 normal = Vectex.Cross(tangent, 1.0f);

            v11 = Math.Mul(xf1, v11);
            v12 = Math.Mul(xf1, v12);

            float frontOffset = Vector2.Dot(normal, v11);


            float sideOffset1 = -Vector2.Dot(tangent, v11) + totalRadius;
            float sideOffset2 = Vector2.Dot(tangent, v12) + totalRadius;

            // Clip incident edge against extruded edge1 side edges.
            int np;

            // Clip to box side 1
            np = Collision.ClipSegmentToLine(out ClipVertex[] clipPoints1, incidentEdge, -tangent, sideOffset1, iv1);

            if (np < 2)
                return;

            // Clip to negative box side 1
            np = Collision.ClipSegmentToLine(out ClipVertex[] clipPoints2, clipPoints1, tangent, sideOffset2, iv2);

            if (np < 2)
                return;

            // Now clipPoints2 contains the clipped points.
            manifold.localNormal = localNormal;
            manifold.localPoint = planePoint;

            int pointCount = 0;
            for (int i = 0; i < Settings.MaxManifoldPoints; ++i)
            {
                float separation = Vector2.Dot(normal, clipPoints2[i].v) - frontOffset;

                if (separation <= totalRadius)
                {
                    ManifoldPoint cp = new ManifoldPoint();
                    cp.localPoint = Math.MulT(xf2, clipPoints2[i].v);
                    cp.id = clipPoints2[i].id;
                    if (flip != 0)
                    {
                        // Swap features
                        ContactFeature cf = cp.id.cf;
                        cp.id.cf.indexA = cf.indexB;
                        cp.id.cf.indexB = cf.indexA;
                        cp.id.cf.typeA = cf.typeB;
                        cp.id.cf.typeB = cf.typeA;
                    }

                    manifold.points[pointCount] = cp;
                    ++pointCount;
                }
            }

            manifold.pointCount = pointCount;
        }

        private static float FindMaxSeparation(
          out int edgeIndex,
          in PolygonShape poly1,
          in Transform xf1,
          in PolygonShape poly2,
          in Transform xf2)
        {
            int count1 = poly1.m_count;
            int count2 = poly2.m_count;
            Vector2[] n1s = poly1.m_normals;
            Vector2[] v1s = poly1.m_vertices;
            Vector2[] v2s = poly2.m_vertices;
            Transform xf = Math.MulT(xf2, xf1);

            int bestIndex = 0;
            float maxSeparation = float.MinValue;
            for (int i = 0; i < count1; ++i)
            {
                // Get poly1 normal in frame2.
                Vector2 n = Vector2.Transform(n1s[i], xf.q);// Math.Mul(xf.q, n1s[i]);
                Vector2 v1 = Math.Mul(xf, v1s[i]);

                // Find deepest point for normal i.
                float si = float.MaxValue;
                for (int j = 0; j < count2; ++j)
                {
                    float sij = Vector2.Dot(n, v2s[j] - v1);
                    if (sij < si)
                    {
                        si = sij;
                    }
                }

                if (si > maxSeparation)
                {
                    maxSeparation = si;
                    bestIndex = i;
                }
            }

            edgeIndex = bestIndex;
            return maxSeparation;
        }

        private static void FindIncidentEdge(
          out ClipVertex[] c,
          in PolygonShape poly1,
          in Transform xf1,
          int edge1,
          in PolygonShape poly2,
          in Transform xf2)
        {
            Vector2[] normals1 = poly1.m_normals;

            int count2 = poly2.m_count;
            Vector2[] vertices2 = poly2.m_vertices;
            Vector2[] normals2 = poly2.m_normals;

            //Debug.Assert(0 <= edge1 && edge1 < poly1.m_count);

            // Get the normal of the reference edge in poly2's frame.
            Vector2 normal1 = Math.MulT(xf2.q, Vector2.Transform(normals1[edge1], xf1.q));// Math.Mul(xf1.q, normals1[edge1]));

            // Find the incident edge on poly2.
            int index = 0;
            float minDot = float.MaxValue;
            for (int i = 0; i < count2; ++i)
            {
                float dot = Vector2.Dot(normal1, normals2[i]);
                if (dot < minDot)
                {
                    minDot = dot;
                    index = i;
                }
            }

            // Build the clip vertices for the incident edge.
            int i1 = index;
            int i2 = i1 + 1 < count2 ? i1 + 1 : 0;
            c = new ClipVertex[2];
            c[0].v = Math.Mul(xf2, vertices2[i1]);
            c[0].id.cf.indexA = (byte)edge1;
            c[0].id.cf.indexB = (byte)i1;
            c[0].id.cf.typeA = (byte)ContactFeatureType.Face;
            c[0].id.cf.typeB = (byte)ContactFeatureType.Vertex;

            c[1].v = Math.Mul(xf2, vertices2[i2]);
            c[1].id.cf.indexA = (byte)edge1;
            c[1].id.cf.indexB = (byte)i2;
            c[1].id.cf.typeA = (byte)ContactFeatureType.Face;
            c[1].id.cf.typeB = (byte)ContactFeatureType.Vertex;
        }
>>>>>>> ebbb7e39
    }
}<|MERGE_RESOLUTION|>--- conflicted
+++ resolved
@@ -2,420 +2,227 @@
 using Box2D.NetStandard.Collision.Shapes;
 using Box2D.NetStandard.Common;
 
-<<<<<<< HEAD
-
 namespace Box2D.NetStandard.Collision
 {
-  internal class PolygonAndPolygonCollider : Collider<PolygonShape, PolygonShape>
-  {
-    internal override void Collide(out Manifold manifold, in PolygonShape polyA, in Transform xfA,
-      in PolygonShape polyB, in Transform xfB)
-    {
-      manifold = new Manifold();
-      //manifold.pointCount = 0;
-      float totalRadius = polyA.m_radius + polyB.m_radius;
-
-      float separationA = FindMaxSeparation(out int edgeA, polyA, xfA, polyB, xfB);
-      if (separationA > totalRadius)
-        return;
-
-      float separationB = FindMaxSeparation(out int edgeB, polyB, xfB, polyA, xfA);
-      if (separationB > totalRadius)
-        return;
-
-      PolygonShape poly1; // reference poly
-      PolygonShape poly2; // incident poly
-      Transform xf1, xf2;
-      int edge1; // reference edge
-      byte flip;
-      const float k_tol = 0.1f * Settings.LinearSlop;
-
-      if (separationB > separationA + k_tol) {
-        poly1 = polyB;
-        poly2 = polyA;
-        xf1 = xfB;
-        xf2 = xfA;
-        edge1 = edgeB;
-        manifold.type = ManifoldType.FaceB;
-        flip = 1;
-      }
-      else {
-        poly1 = polyA;
-        poly2 = polyB;
-        xf1 = xfA;
-        xf2 = xfB;
-        edge1 = edgeA;
-        manifold.type = ManifoldType.FaceA;
-        flip = 0;
-      }
-
-      FindIncidentEdge(out ClipVertex[] incidentEdge, poly1, xf1, edge1, poly2, xf2);
-
-      int count1 = poly1.m_count;
-      Vector2[] vertices1 = poly1.m_vertices;
-
-      int iv1 = edge1;
-      int iv2 = edge1 + 1 < count1 ? edge1 + 1 : 0;
-
-      Vector2 v11 = vertices1[iv1];
-      Vector2 v12 = vertices1[iv2];
-
-      Vector2 localTangent = Vector2.Normalize(v12 - v11);
-
-      Vector2 localNormal = Vectex.Cross(localTangent, 1.0f);
-      Vector2 planePoint = 0.5f * (v11 + v12);
-
-      Vector2 tangent = Vector2.Transform(localTangent, xf1.q); //Math.Mul(xf1.q, localTangent);
-      Vector2 normal = Vectex.Cross(tangent, 1.0f);
-
-      v11 = Math.Mul(xf1, v11);
-      v12 = Math.Mul(xf1, v12);
-
-      float frontOffset = Vector2.Dot(normal, v11);
-
-      float sideOffset1 = -Vector2.Dot(tangent, v11) + totalRadius;
-      float sideOffset2 = Vector2.Dot(tangent, v12) + totalRadius;
-
-      // Clip incident edge against extruded edge1 side edges.
-      int np;
-
-      // Clip to box side 1
-      np = Collision.ClipSegmentToLine(out ClipVertex[] clipPoints1, incidentEdge, -tangent, sideOffset1, iv1);
-
-      if (np < 2)
-        return;
-
-      // Clip to negative box side 1
-      np = Collision.ClipSegmentToLine(out ClipVertex[] clipPoints2, clipPoints1, tangent, sideOffset2, iv2);
-
-      if (np < 2)
-        return;
-
-      // Now clipPoints2 contains the clipped points.
-      manifold.localNormal = localNormal;
-      manifold.localPoint = planePoint;
-
-      int pointCount = 0;
-      for (int i = 0; i < Settings.MaxManifoldPoints; ++i) {
-        float separation = Vector2.Dot(normal, clipPoints2[i].v) - frontOffset;
-
-        if (separation <= totalRadius) {
-          ManifoldPoint cp = new ManifoldPoint();
-          cp.localPoint = Math.MulT(xf2, clipPoints2[i].v);
-          cp.id = clipPoints2[i].id;
-          if (flip != 0) {
-            // Swap features
-            ContactFeature cf = cp.id.cf;
-            cp.id.cf.indexA = cf.indexB;
-            cp.id.cf.indexB = cf.indexA;
-            cp.id.cf.typeA = cf.typeB;
-            cp.id.cf.typeB = cf.typeA;
-          }
-
-          manifold.points[pointCount] = cp;
-          ++pointCount;
-        }
-      }
-
-      manifold.pointCount = pointCount;
-    }
-
-    private static float FindMaxSeparation(out int edgeIndex, in PolygonShape poly1, in Transform xf1,
-      in PolygonShape poly2, in Transform xf2)
-    {
-      int count1 = poly1.m_count;
-      int count2 = poly2.m_count;
-      Vector2[] n1s = poly1.m_normals;
-      Vector2[] v1s = poly1.m_vertices;
-      Vector2[] v2s = poly2.m_vertices;
-      Transform xf = Math.MulT(xf2, xf1);
-
-      int bestIndex = 0;
-      float maxSeparation = float.MinValue;
-      for (int i = 0; i < count1; ++i) {
-        // Get poly1 normal in frame2.
-        Vector2 n = Vector2.Transform(n1s[i], xf.q); // Math.Mul(xf.q, n1s[i]);
-        Vector2 v1 = Math.Mul(xf, v1s[i]);
-
-        // Find deepest point for normal i.
-        float si = float.MaxValue;
-        for (int j = 0; j < count2; ++j) {
-          float sij = Vector2.Dot(n, v2s[j] - v1);
-          if (sij < si) {
-            si = sij;
-          }
-        }
-
-        if (si > maxSeparation) {
-          maxSeparation = si;
-          bestIndex = i;
-        }
-      }
-
-      edgeIndex = bestIndex;
-      return maxSeparation;
-    }
-
-    private static void FindIncidentEdge(out ClipVertex[] c,
-      in PolygonShape poly1, in Transform xf1, int edge1, in PolygonShape poly2, in Transform xf2)
-    {
-      Vector2[] normals1 = poly1.m_normals;
-
-      int count2 = poly2.m_count;
-      Vector2[] vertices2 = poly2.m_vertices;
-      Vector2[] normals2 = poly2.m_normals;
-
-      //Debug.Assert(0 <= edge1 && edge1 < poly1.m_count);
-
-      // Get the normal of the reference edge in poly2's frame.
-      Vector2 normal1 =
-        Math.MulT(xf2.q, Vector2.Transform(normals1[edge1], xf1.q)); // Math.Mul(xf1.q, normals1[edge1]));
-
-      // Find the incident edge on poly2.
-      int index = 0;
-      float minDot = float.MaxValue;
-      for (int i = 0; i < count2; ++i) {
-        float dot = Vector2.Dot(normal1, normals2[i]);
-        if (dot < minDot) {
-          minDot = dot;
-          index = i;
-        }
-      }
-
-      // Build the clip vertices for the incident edge.
-      int i1 = index;
-      int i2 = i1 + 1 < count2 ? i1 + 1 : 0;
-      c = new ClipVertex[2];
-      c[0].v = Math.Mul(xf2, vertices2[i1]);
-      c[0].id.cf.indexA = (byte) edge1;
-      c[0].id.cf.indexB = (byte) i1;
-      c[0].id.cf.typeA = (byte) ContactFeatureType.Face;
-      c[0].id.cf.typeB = (byte) ContactFeatureType.Vertex;
-
-      c[1].v = Math.Mul(xf2, vertices2[i2]);
-      c[1].id.cf.indexA = (byte) edge1;
-      c[1].id.cf.indexB = (byte) i2;
-      c[1].id.cf.typeA = (byte) ContactFeatureType.Face;
-      c[1].id.cf.typeB = (byte) ContactFeatureType.Vertex;
-=======
-namespace Box2D.NetStandard.Collision
-{
-    internal class PolygonAndPolygonCollider : Collider<PolygonShape, PolygonShape>
-    {
-        internal override void Collide(
-          out Manifold manifold,
-          in PolygonShape polyA,
-          in Transform xfA,
-          in PolygonShape polyB,
-          in Transform xfB)
-        {
-            manifold = new Manifold();
-            //manifold.pointCount = 0;
-            float totalRadius = polyA.m_radius + polyB.m_radius;
-
-            float separationA = FindMaxSeparation(out int edgeA, polyA, xfA, polyB, xfB);
-            if (separationA > totalRadius)
-                return;
-
-            float separationB = FindMaxSeparation(out int edgeB, polyB, xfB, polyA, xfA);
-            if (separationB > totalRadius)
-                return;
-
-            PolygonShape poly1; // reference poly
-            PolygonShape poly2; // incident poly
-            Transform xf1, xf2;
-            int edge1; // reference edge
-            byte flip;
-            const float k_tol = 0.1f * Settings.LinearSlop;
-
-            if (separationB > separationA + k_tol)
-            {
-                poly1 = polyB;
-                poly2 = polyA;
-                xf1 = xfB;
-                xf2 = xfA;
-                edge1 = edgeB;
-                manifold.type = ManifoldType.FaceB;
-                flip = 1;
-            }
-            else
-            {
-                poly1 = polyA;
-                poly2 = polyB;
-                xf1 = xfA;
-                xf2 = xfB;
-                edge1 = edgeA;
-                manifold.type = ManifoldType.FaceA;
-                flip = 0;
-            }
-
-            FindIncidentEdge(out ClipVertex[] incidentEdge, poly1, xf1, edge1, poly2, xf2);
-
-            int count1 = poly1.m_count;
-            Vector2[] vertices1 = poly1.m_vertices;
-
-            int iv1 = edge1;
-            int iv2 = edge1 + 1 < count1 ? edge1 + 1 : 0;
-
-            Vector2 v11 = vertices1[iv1];
-            Vector2 v12 = vertices1[iv2];
-
-            Vector2 localTangent = Vector2.Normalize(v12 - v11);
-
-            Vector2 localNormal = Vectex.Cross(localTangent, 1.0f);
-            Vector2 planePoint = 0.5f * (v11 + v12);
-
-            Vector2 tangent = Vector2.Transform(localTangent, xf1.q); //Math.Mul(xf1.q, localTangent);
-            Vector2 normal = Vectex.Cross(tangent, 1.0f);
-
-            v11 = Math.Mul(xf1, v11);
-            v12 = Math.Mul(xf1, v12);
-
-            float frontOffset = Vector2.Dot(normal, v11);
-
-
-            float sideOffset1 = -Vector2.Dot(tangent, v11) + totalRadius;
-            float sideOffset2 = Vector2.Dot(tangent, v12) + totalRadius;
-
-            // Clip incident edge against extruded edge1 side edges.
-            int np;
-
-            // Clip to box side 1
-            np = Collision.ClipSegmentToLine(out ClipVertex[] clipPoints1, incidentEdge, -tangent, sideOffset1, iv1);
-
-            if (np < 2)
-                return;
-
-            // Clip to negative box side 1
-            np = Collision.ClipSegmentToLine(out ClipVertex[] clipPoints2, clipPoints1, tangent, sideOffset2, iv2);
-
-            if (np < 2)
-                return;
-
-            // Now clipPoints2 contains the clipped points.
-            manifold.localNormal = localNormal;
-            manifold.localPoint = planePoint;
-
-            int pointCount = 0;
-            for (int i = 0; i < Settings.MaxManifoldPoints; ++i)
-            {
-                float separation = Vector2.Dot(normal, clipPoints2[i].v) - frontOffset;
-
-                if (separation <= totalRadius)
-                {
-                    ManifoldPoint cp = new ManifoldPoint();
-                    cp.localPoint = Math.MulT(xf2, clipPoints2[i].v);
-                    cp.id = clipPoints2[i].id;
-                    if (flip != 0)
-                    {
-                        // Swap features
-                        ContactFeature cf = cp.id.cf;
-                        cp.id.cf.indexA = cf.indexB;
-                        cp.id.cf.indexB = cf.indexA;
-                        cp.id.cf.typeA = cf.typeB;
-                        cp.id.cf.typeB = cf.typeA;
-                    }
-
-                    manifold.points[pointCount] = cp;
-                    ++pointCount;
-                }
-            }
-
-            manifold.pointCount = pointCount;
-        }
-
-        private static float FindMaxSeparation(
-          out int edgeIndex,
-          in PolygonShape poly1,
-          in Transform xf1,
-          in PolygonShape poly2,
-          in Transform xf2)
-        {
-            int count1 = poly1.m_count;
-            int count2 = poly2.m_count;
-            Vector2[] n1s = poly1.m_normals;
-            Vector2[] v1s = poly1.m_vertices;
-            Vector2[] v2s = poly2.m_vertices;
-            Transform xf = Math.MulT(xf2, xf1);
-
-            int bestIndex = 0;
-            float maxSeparation = float.MinValue;
-            for (int i = 0; i < count1; ++i)
-            {
-                // Get poly1 normal in frame2.
-                Vector2 n = Vector2.Transform(n1s[i], xf.q);// Math.Mul(xf.q, n1s[i]);
-                Vector2 v1 = Math.Mul(xf, v1s[i]);
-
-                // Find deepest point for normal i.
-                float si = float.MaxValue;
-                for (int j = 0; j < count2; ++j)
-                {
-                    float sij = Vector2.Dot(n, v2s[j] - v1);
-                    if (sij < si)
-                    {
-                        si = sij;
-                    }
-                }
-
-                if (si > maxSeparation)
-                {
-                    maxSeparation = si;
-                    bestIndex = i;
-                }
-            }
-
-            edgeIndex = bestIndex;
-            return maxSeparation;
-        }
-
-        private static void FindIncidentEdge(
-          out ClipVertex[] c,
-          in PolygonShape poly1,
-          in Transform xf1,
-          int edge1,
-          in PolygonShape poly2,
-          in Transform xf2)
-        {
-            Vector2[] normals1 = poly1.m_normals;
-
-            int count2 = poly2.m_count;
-            Vector2[] vertices2 = poly2.m_vertices;
-            Vector2[] normals2 = poly2.m_normals;
-
-            //Debug.Assert(0 <= edge1 && edge1 < poly1.m_count);
-
-            // Get the normal of the reference edge in poly2's frame.
-            Vector2 normal1 = Math.MulT(xf2.q, Vector2.Transform(normals1[edge1], xf1.q));// Math.Mul(xf1.q, normals1[edge1]));
-
-            // Find the incident edge on poly2.
-            int index = 0;
-            float minDot = float.MaxValue;
-            for (int i = 0; i < count2; ++i)
-            {
-                float dot = Vector2.Dot(normal1, normals2[i]);
-                if (dot < minDot)
-                {
-                    minDot = dot;
-                    index = i;
-                }
-            }
-
-            // Build the clip vertices for the incident edge.
-            int i1 = index;
-            int i2 = i1 + 1 < count2 ? i1 + 1 : 0;
-            c = new ClipVertex[2];
-            c[0].v = Math.Mul(xf2, vertices2[i1]);
-            c[0].id.cf.indexA = (byte)edge1;
-            c[0].id.cf.indexB = (byte)i1;
-            c[0].id.cf.typeA = (byte)ContactFeatureType.Face;
-            c[0].id.cf.typeB = (byte)ContactFeatureType.Vertex;
-
-            c[1].v = Math.Mul(xf2, vertices2[i2]);
-            c[1].id.cf.indexA = (byte)edge1;
-            c[1].id.cf.indexB = (byte)i2;
-            c[1].id.cf.typeA = (byte)ContactFeatureType.Face;
-            c[1].id.cf.typeB = (byte)ContactFeatureType.Vertex;
-        }
->>>>>>> ebbb7e39
-    }
+	internal class PolygonAndPolygonCollider : Collider<PolygonShape, PolygonShape>
+	{
+		internal override void Collide(
+			out Manifold manifold,
+			in PolygonShape polyA,
+			in Transform xfA,
+			in PolygonShape polyB,
+			in Transform xfB)
+		{
+			manifold = new Manifold();
+			//manifold.pointCount = 0;
+			float totalRadius = polyA.m_radius + polyB.m_radius;
+
+			float separationA = FindMaxSeparation(out int edgeA, polyA, xfA, polyB, xfB);
+			if (separationA > totalRadius)
+			{
+				return;
+			}
+
+			float separationB = FindMaxSeparation(out int edgeB, polyB, xfB, polyA, xfA);
+			if (separationB > totalRadius)
+			{
+				return;
+			}
+
+			PolygonShape poly1; // reference poly
+			PolygonShape poly2; // incident poly
+			Transform xf1, xf2;
+			int edge1; // reference edge
+			byte flip;
+			const float k_tol = 0.1f * Settings.LinearSlop;
+
+			if (separationB > separationA + k_tol)
+			{
+				poly1 = polyB;
+				poly2 = polyA;
+				xf1 = xfB;
+				xf2 = xfA;
+				edge1 = edgeB;
+				manifold.type = ManifoldType.FaceB;
+				flip = 1;
+			}
+			else
+			{
+				poly1 = polyA;
+				poly2 = polyB;
+				xf1 = xfA;
+				xf2 = xfB;
+				edge1 = edgeA;
+				manifold.type = ManifoldType.FaceA;
+				flip = 0;
+			}
+
+			FindIncidentEdge(out ClipVertex[] incidentEdge, poly1, xf1, edge1, poly2, xf2);
+
+			int count1 = poly1.m_count;
+			Vector2[] vertices1 = poly1.m_vertices;
+
+			int iv1 = edge1;
+			int iv2 = edge1 + 1 < count1 ? edge1 + 1 : 0;
+
+			Vector2 v11 = vertices1[iv1];
+			Vector2 v12 = vertices1[iv2];
+
+			var localTangent = Vector2.Normalize(v12 - v11);
+
+			Vector2 localNormal = Vectex.Cross(localTangent, 1.0f);
+			Vector2 planePoint = 0.5f * (v11 + v12);
+
+			var tangent = Vector2.Transform(localTangent, xf1.q); //Math.Mul(xf1.q, localTangent);
+			Vector2 normal = Vectex.Cross(tangent, 1.0f);
+
+			v11 = Math.Mul(xf1, v11);
+			v12 = Math.Mul(xf1, v12);
+
+			float frontOffset = Vector2.Dot(normal, v11);
+
+			float sideOffset1 = -Vector2.Dot(tangent, v11) + totalRadius;
+			float sideOffset2 = Vector2.Dot(tangent, v12) + totalRadius;
+
+			// Clip incident edge against extruded edge1 side edges.
+			int np;
+
+			// Clip to box side 1
+			np = Collision.ClipSegmentToLine(out ClipVertex[] clipPoints1, incidentEdge, -tangent, sideOffset1, iv1);
+
+			if (np < 2)
+			{
+				return;
+			}
+
+			// Clip to negative box side 1
+			np = Collision.ClipSegmentToLine(out ClipVertex[] clipPoints2, clipPoints1, tangent, sideOffset2, iv2);
+
+			if (np < 2)
+			{
+				return;
+			}
+
+			// Now clipPoints2 contains the clipped points.
+			manifold.localNormal = localNormal;
+			manifold.localPoint = planePoint;
+
+			var pointCount = 0;
+			for (var i = 0; i < Settings.MaxManifoldPoints; ++i)
+			{
+				float separation = Vector2.Dot(normal, clipPoints2[i].v) - frontOffset;
+
+				if (separation <= totalRadius)
+				{
+					var cp = new ManifoldPoint();
+					cp.localPoint = Math.MulT(xf2, clipPoints2[i].v);
+					cp.id = clipPoints2[i].id;
+					if (flip != 0)
+					{
+						// Swap features
+						ContactFeature cf = cp.id.cf;
+						cp.id.cf.indexA = cf.indexB;
+						cp.id.cf.indexB = cf.indexA;
+						cp.id.cf.typeA = cf.typeB;
+						cp.id.cf.typeB = cf.typeA;
+					}
+
+					manifold.points[pointCount] = cp;
+					++pointCount;
+				}
+			}
+
+			manifold.pointCount = pointCount;
+		}
+
+		private static float FindMaxSeparation(out int edgeIndex, in PolygonShape poly1, in Transform xf1,
+			in PolygonShape poly2, in Transform xf2)
+		{
+			int count1 = poly1.m_count;
+			int count2 = poly2.m_count;
+			Vector2[] n1s = poly1.m_normals;
+			Vector2[] v1s = poly1.m_vertices;
+			Vector2[] v2s = poly2.m_vertices;
+			Transform xf = Math.MulT(xf2, xf1);
+
+			var bestIndex = 0;
+			float maxSeparation = float.MinValue;
+			for (var i = 0; i < count1; ++i)
+			{
+				// Get poly1 normal in frame2.
+				var n = Vector2.Transform(n1s[i], xf.q); // Math.Mul(xf.q, n1s[i]);
+				Vector2 v1 = Math.Mul(xf, v1s[i]);
+
+				// Find deepest point for normal i.
+				float si = float.MaxValue;
+				for (var j = 0; j < count2; ++j)
+				{
+					float sij = Vector2.Dot(n, v2s[j] - v1);
+					if (sij < si)
+					{
+						si = sij;
+					}
+				}
+
+				if (si > maxSeparation)
+				{
+					maxSeparation = si;
+					bestIndex = i;
+				}
+			}
+
+			edgeIndex = bestIndex;
+			return maxSeparation;
+		}
+
+		private static void FindIncidentEdge(
+			out ClipVertex[] c,
+			in PolygonShape poly1,
+			in Transform xf1,
+			int edge1,
+			in PolygonShape poly2,
+			in Transform xf2)
+		{
+			Vector2[] normals1 = poly1.m_normals;
+
+			int count2 = poly2.m_count;
+			Vector2[] vertices2 = poly2.m_vertices;
+			Vector2[] normals2 = poly2.m_normals;
+
+			//Debug.Assert(0 <= edge1 && edge1 < poly1.m_count);
+
+			// Get the normal of the reference edge in poly2's frame.
+			Vector2 normal1 =
+				Math.MulT(xf2.q, Vector2.Transform(normals1[edge1], xf1.q)); // Math.Mul(xf1.q, normals1[edge1]));
+
+			// Find the incident edge on poly2.
+			var index = 0;
+			float minDot = float.MaxValue;
+			for (var i = 0; i < count2; ++i)
+			{
+				float dot = Vector2.Dot(normal1, normals2[i]);
+				if (dot < minDot)
+				{
+					minDot = dot;
+					index = i;
+				}
+			}
+
+			// Build the clip vertices for the incident edge.
+			int i1 = index;
+			int i2 = i1 + 1 < count2 ? i1 + 1 : 0;
+			c = new ClipVertex[2];
+			c[0].v = Math.Mul(xf2, vertices2[i1]);
+			c[0].id.cf.indexA = (byte) edge1;
+			c[0].id.cf.indexB = (byte) i1;
+			c[0].id.cf.typeA = (byte) ContactFeatureType.Face;
+			c[0].id.cf.typeB = (byte) ContactFeatureType.Vertex;
+
+			c[1].v = Math.Mul(xf2, vertices2[i2]);
+			c[1].id.cf.indexA = (byte) edge1;
+			c[1].id.cf.indexB = (byte) i2;
+			c[1].id.cf.typeA = (byte) ContactFeatureType.Face;
+			c[1].id.cf.typeB = (byte) ContactFeatureType.Vertex;
+		}
+	}
 }