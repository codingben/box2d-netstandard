--- conflicted
+++ resolved
@@ -30,193 +30,130 @@
 using System.Runtime.CompilerServices;
 using Box2D.NetStandard.Collision.Shapes;
 
-<<<<<<< HEAD
-namespace Box2D.NetStandard.Collision {
-  public struct DistanceProxy {
-    internal Vector2[] _buffer;// = new Vector2[2];
-    internal Vector2[] _vertices;
-    internal int       _count;
-    internal float     _radius;
+namespace Box2D.NetStandard.Collision
+{
+	public struct DistanceProxy
+	{
+		internal Vector2[] _buffer; // = new Vector2[2];
+		internal Vector2[] _vertices;
+		internal int _count;
+		internal float _radius;
 
-    void Set(in Vector2[] vertices, int count, float radius) {
-      _vertices = vertices;
-      _count    = count;
-      _radius   = radius;
-    }
+		private void Set(in Vector2[] vertices, int count, float radius)
+		{
+			_vertices = vertices;
+			_count = count;
+			_radius = radius;
+		}
 
-    internal void Set(in Shape shape, in int index) {
-      switch (shape) {
-        case CircleShape circle:
-          _vertices = new[] {circle.m_p};
-          _count    = 1;
-          _radius   = circle.m_radius;
-          break;
-        case PolygonShape polygon:
-          _vertices = polygon.m_vertices;
-          _count    = polygon.m_count;
-          _radius   = polygon.m_radius;
-          break;
+		internal void Set(in Shape shape, in int index)
+		{
+			switch (shape)
+			{
+				case CircleShape circle:
+					_vertices = new[] {circle.m_p};
+					_count = 1;
+					_radius = circle.m_radius;
+					break;
+				case PolygonShape polygon:
+					_vertices = polygon.m_vertices;
+					_count = polygon.m_count;
+					_radius = polygon.m_radius;
+					break;
 				case ChainShape chain:
 					_buffer = new Vector2[2];
 					_buffer[0] = chain.m_vertices[index];
-					if (index + 1 < chain.m_count) {
+					if (index + 1 < chain.m_count)
+					{
 						_buffer[1] = chain.m_vertices[index + 1];
 					}
-					else {
+					else
+					{
 						_buffer[1] = chain.m_vertices[0];
 					}
 
 					_vertices = _buffer;
 					_count = 2;
 					_radius = chain.m_radius;
-					
+
 					break;
-        case EdgeShape edge:
-          _vertices = new[] {edge.m_vertex1, edge.m_vertex2};
-          _count    = 2;
-          _radius   = edge.m_radius;
-          break;
+				case EdgeShape edge:
+					_vertices = new[] {edge.m_vertex1, edge.m_vertex2};
+					_count = 2;
+					_radius = edge.m_radius;
+					break;
 
-        default:
-          throw new ArgumentOutOfRangeException();
-      }
-    }
+				default:
+					throw new ArgumentOutOfRangeException();
+			}
+		}
 
-    public int GetSupport(Vector2 d) {
-      int   bestIndex = 0;
-      float bestValue = Vector2.Dot(_vertices[0], d);
-      for (int i = 1; i < _count; ++i) {
-        float value = Vector2.Dot(_vertices[i], d);
-        if (value > bestValue) {
-          bestIndex = i;
-          bestValue = value;
-=======
-namespace Box2D.NetStandard.Collision
-{
-    public struct DistanceProxy
-    {
-        internal Vector2[] _buffer;// = new Vector2[2];
-        internal Vector2[] _vertices;
-        internal int _count;
-        internal float _radius;
+		public int GetSupport(Vector2 d)
+		{
+			var bestIndex = 0;
+			float bestValue = Vector2.Dot(_vertices[0], d);
 
-        void Set(in Vector2[] vertices, int count, float radius)
-        {
-            _vertices = vertices;
-            _count = count;
-            _radius = radius;
->>>>>>> ebbb7e39
-        }
+			for (var i = 1; i < _count; ++i)
+			{
+				float value = Vector2.Dot(_vertices[i], d);
+				if (value > bestValue)
+				{
+					bestIndex = i;
+					bestValue = value;
+				}
+			}
 
-        internal void Set(in Shape shape, in int index)
-        {
-            switch (shape)
-            {
-                case CircleShape circle:
-                    _vertices = new[] { circle.m_p };
-                    _count = 1;
-                    _radius = circle.m_radius;
-                    break;
-                case PolygonShape polygon:
-                    _vertices = polygon.m_vertices;
-                    _count = polygon.m_count;
-                    _radius = polygon.m_radius;
-                    break;
-                case ChainShape chain:
-                    _buffer = new Vector2[2];
-                    _buffer[0] = chain.m_vertices[index];
-                    if (index + 1 < chain.m_count)
-                    {
-                        _buffer[1] = chain.m_vertices[index + 1];
-                    }
-                    else
-                    {
-                        _buffer[1] = chain.m_vertices[0];
-                    }
+			return bestIndex;
+		}
 
-                    _vertices = _buffer;
-                    _count = 2;
-                    _radius = chain.m_radius;
+		[MethodImpl(MethodImplOptions.AggressiveInlining)]
+		public int GetVertexCount() => _count;
 
-                    break;
-                case EdgeShape edge:
-                    _vertices = new[] { edge.m_vertex1, edge.m_vertex2 };
-                    _count = 2;
-                    _radius = edge.m_radius;
-                    break;
+		public int VertexCount
+		{
+			[MethodImpl(MethodImplOptions.AggressiveInlining)]
+			get => _count;
+		}
 
-                default:
-                    throw new ArgumentOutOfRangeException();
-            }
-        }
+		[MethodImpl(MethodImplOptions.AggressiveInlining)]
+		public Vector2 GetVertex(int index) => _vertices[index];
 
-        [MethodImpl(MethodImplOptions.AggressiveInlining)]
-        public int GetSupport(Vector2 d)
-        {
-            int bestIndex = 0;
-            float bestValue = Vector2.Dot(_vertices[0], d);
+		[MethodImpl(MethodImplOptions.AggressiveInlining)]
+		public int GetSupport(in Vector2 d)
+		{
+			var bestIndex = 0;
+			float bestValue = Vector2.Dot(_vertices[0], d);
 
-            for (int i = 1; i < _count; ++i)
-            {
-                float value = Vector2.Dot(_vertices[i], d);
-                if (value > bestValue)
-                {
-                    bestIndex = i;
-                    bestValue = value;
-                }
-            }
+			for (var i = 1; i < _count; ++i)
+			{
+				float value = Vector2.Dot(_vertices[i], d);
+				if (value > bestValue)
+				{
+					bestIndex = i;
+					bestValue = value;
+				}
+			}
 
-            return bestIndex;
-        }
+			return bestIndex;
+		}
 
-        [MethodImpl(MethodImplOptions.AggressiveInlining)]
-        public int GetVertexCount() => _count;
+		[MethodImpl(MethodImplOptions.AggressiveInlining)]
+		public Vector2 GetSupportVertex(in Vector2 d)
+		{
+			var bestIndex = 0;
+			float bestValue = Vector2.Dot(_vertices[0], d);
 
-        public int VertexCount
-        {
-            [MethodImpl(MethodImplOptions.AggressiveInlining)]
-            get => _count;
-        }
+			for (var i = 1; i < _count; ++i)
+			{
+				float value = Vector2.Dot(_vertices[i], d);
+				if (value > bestValue)
+				{
+					bestIndex = i;
+					bestValue = value;
+				}
+			}
 
-        [MethodImpl(MethodImplOptions.AggressiveInlining)]
-        public Vector2 GetVertex(int index) => _vertices[index];
-
-        [MethodImpl(MethodImplOptions.AggressiveInlining)]
-        public int GetSupport(in Vector2 d)
-        {
-            int bestIndex = 0;
-            float bestValue = Vector2.Dot(_vertices[0], d);
-
-            for (int i = 1; i < _count; ++i)
-            {
-                float value = Vector2.Dot(_vertices[i], d);
-                if (value > bestValue)
-                {
-                    bestIndex = i;
-                    bestValue = value;
-                }
-            }
-
-            return bestIndex;
-        }
-
-        [MethodImpl(MethodImplOptions.AggressiveInlining)]
-        public Vector2 GetSupportVertex(in Vector2 d)
-        {
-            int bestIndex = 0;
-            float bestValue = Vector2.Dot(_vertices[0], d);
-
-            for (int i = 1; i < _count; ++i)
-            {
-                float value = Vector2.Dot(_vertices[i], d);
-                if (value > bestValue)
-                {
-                    bestIndex = i;
-                    bestValue = value;
-                }
-            }
-
-            return _vertices[bestIndex];
-        }
-    }
+			return _vertices[bestIndex];
+		}
+	}
 }